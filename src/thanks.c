--- conflicted
+++ resolved
@@ -1,11 +1,7 @@
 // SPDX-License-Identifier: GPL-2.0-only
 // Copyright (C) 2022, Input Labs Oy.
 
-<<<<<<< HEAD
-#include "hid.h"
-=======
 #include <stdint.h>
->>>>>>> 19140002
 
 // A not-so-secret easter egg.
 // You make this possible, thanks.
