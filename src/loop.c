// SPDX-License-Identifier: GPL-2.0-only
// Copyright (C) 2022, Input Labs Oy.

#include <stdio.h>
#include <pico/stdlib.h>
#include <pico/time.h>
#include <tusb.h>
#include "loop.h"
#include "config.h"
#include "wireless.h"
#include "esp.h"
#include "led.h"
#include "bus.h"
#include "profile.h"
#include "touch.h"
#include "imu.h"
#include "hid.h"
#include "uart.h"
#include "logging.h"
#include "version.h"
#include "common.h"
#include "pin.h"
#include "power.h"

static DeviceMode device_mode = WIRED;
static bool battery_low = false;
static uint64_t system_clock = 0;

DeviceMode loop_get_device_mode() {
    return device_mode;
}

void loop_set_battery_low(bool state) {
    battery_low = state;
}

uint64_t has_system_clock() {
    return !!system_clock;
}

uint64_t get_system_clock() {
    return system_clock + (time_us_64() / 1000);
}

void set_system_clock(uint64_t time) {
    system_clock = time - (time_us_32() / 1000);
    info("LOOP: System_clock=%llu\n", system_clock);
}

void wait_for_system_clock() {
    info("Waiting for system clock\n");
    while (!has_system_clock()) {
        tud_task();
        if (tud_ready()) {
            webusb_read();
            webusb_flush();
        }
        sleep_ms(1);
    }
}

static void title(char *label) {
    info("╔====================╗\n");
    info("║ Input Labs Oy.     ║\n");
    info("║ %s ║\n"         , label);
    info("╚====================╝\n");
    info("Firmware version: %s\n", VERSION);
    #if defined DEVICE_ALPAKKA_V0
        info("Compilation target: Alpakka v0\n");
    #elif defined DEVICE_ALPAKKA_V1
        info("Compilation target: Alpakka v1\n");
    #elif defined DEVICE_DONGLE
        info("Compilation target: Dongle\n");
    #elif defined DEVICE_LLAMA
        info("Compilation target: LLAMA\n");
    #endif
}

static void set_wired() {
    info("LOOP: Wired\n");
    if (device_mode != WIRED) power_restart();
    device_mode = WIRED;
}

static void set_wireless() {
<<<<<<< HEAD
    info("LOOP: Wireless\n");
    device_mode = WIRELESS;
    // Show the animation for a fixed time (in lack of a proper pairing system).
    led_show_cycle2();
    sleep_ms(2000);
    led_show();
    // Prepare UART.
    wireless_set_uart_data_mode(true);
=======
    #ifdef DEVICE_HAS_MARMOTA
        info("LOOP: Wireless\n");
        device_mode = WIRELESS;
        wireless_set_uart_data_mode(true);
    #endif
>>>>>>> 3e853b02
}

static void set_inactive() {
    info("LOOP: Inactive\n");
    device_mode = INACTIVE;
    led_board_set(false);
    esp_enable(false);
}

static void board_led() {
    #ifdef DEVICE_ALPAKKA_V1
        static uint8_t i = 0;
        static bool blink = false;
        i++;
        if (i == 100) {
            i = 0;
            if (!gpio_get(PIN_BATT_STAT_1)) {
                led_board_set(true);  // Led on indicates battery is charging.
            } else {
                if (battery_low) {
                    blink = !blink;
                    led_board_set(blink);  // Blinking led if battery is low.
                } else {
                    led_board_set(false);
                }
            }
        }
    #endif
}

void loop_controller_init() {
    led_init();
    stdio_uart_init();
    stdio_init_all();
    logging_init();
    title(LABEL_CONTROLLER);
    config_init();
    tusb_init();
    bool usb = usb_wait_for_init(USB_WAIT_FOR_INIT_MS);
    // wait_for_system_clock();
    bus_init();
    hid_init();
    thumbstick_init();
    touch_init();
    rotary_init();
    imu_init();
    profile_init();
    power_gpio_init();
    wireless_init();
    set_wired();
    #if defined DEVICE_ALPAKKA_V1
        if (!usb) set_wireless();
    #endif
    loop_run();
}

void loop_dongle_init() {
    led_init();
    stdio_uart_init();
    stdio_init_all();
    logging_init();
    title(LABEL_DONGLE);
    config_init();
    tusb_init();
    usb_wait_for_init(-1);  // Negative number = no timeout.
    // wait_for_system_clock();
    // bus_init();
    hid_init();
    wireless_init();
    set_wireless();  // Dongle is always in wireless mode.
    led_board_set(true);
    loop_run();
}

void loop_controller_task() {
    // Write flash if needed.
    config_sync();
    // Gather values for input sources.
    profile_report_active();
    // Report to the correct channel.
    if (device_mode == WIRED) {
        static uint64_t last_report_ts = 0;
        uint64_t now = time_us_64();
        // Report to USB.
        bool reported = hid_report_wired();
        if (reported) {
            last_report_ts = now;
        } else {
            // If report fails repeatedly.
            if (last_report_ts && (now - last_report_ts) > REPORT_TIMEOUT_US) {
                #if defined DEVICE_ALPAKKA_V0
                    power_dormant();  // In v0, go sleep.
                #elif defined DEVICE_ALPAKKA_V1
                    set_wireless();  // In v1, go wireless.
                #endif
            }
        }
    }
    if (device_mode == WIRELESS) {
        wireless_controller_task();
        // Switch to wired if USB is connected (check once per second).
        static uint16_t i = 0;
        i++;
        if ((!(i % CFG_TICK_FREQUENCY)) && usb_is_connected()) set_wired();
    }
    // Listen to UART commands.
    uart_listen_serial();
    // Update state of board LED.
    board_led();
}

void loop_dongle_task() {
    static uint32_t last = 0;
    uint32_t now = time_us_32();
    if (device_mode == WIRELESS) {
        config_sync();
        wireless_dongle_task();
        tud_task();
        if (tud_ready()) {
            webusb_read();
            webusb_flush();
        }
        uart_listen_serial();
        if (now > (last + USB_DONGLE_CHECK_US)) {
            last = time_us_32();
            if (!usb_is_connected()) set_inactive();
        }
    }
    if (device_mode == INACTIVE) {
        if (now > (last + USB_DONGLE_CHECK_US)) {
            last = time_us_32();
            if (usb_is_connected()) power_restart();
        }
    }
}

void loop_llama_init() {
    stdio_uart_init();
    stdio_init_all();
    wireless_init();
    led_init();
    esp_flash();
}

void loop_run() {
    info("LOOP: Main loop start\n");
    uint16_t i = 0;
    logging_set_onloop(true);
    while (true) {
        i++;
        // Start timer.
        uint32_t start = time_us_32();
        // Task.
        #if defined DEVICE_ALPAKKA_V0 || defined DEVICE_ALPAKKA_V1
            loop_controller_task();
        #endif
        #ifdef DEVICE_DONGLE
            loop_dongle_task();
        #endif
        // Calculate used time.
        uint32_t used = time_us_32() - start;
        int32_t unused = CFG_TICK_INTERVAL_IN_US - (int32_t)used;
        // Timing stats.
        if (logging_get_level() >= LOG_DEBUG) {
            static float average = 0;
            static float max = 0;
            average += used;
            if (used > max) max = used;
            if (!(i % CFG_TICK_FREQUENCY)) {
                info("Loop: avg=%.0f max=%.0f\n", average/1000, max);
                average = max = 0;
            }
        }
        // Idling control.
        if (unused > 0) sleep_us((uint32_t)unused);
        else {
            info("+");
            sleep_us(0);  // Allow IRQ to take over even if the controller is overwhelmed.
        };
    }
}<|MERGE_RESOLUTION|>--- conflicted
+++ resolved
@@ -83,22 +83,16 @@
 }
 
 static void set_wireless() {
-<<<<<<< HEAD
-    info("LOOP: Wireless\n");
-    device_mode = WIRELESS;
-    // Show the animation for a fixed time (in lack of a proper pairing system).
-    led_show_cycle2();
-    sleep_ms(2000);
-    led_show();
-    // Prepare UART.
-    wireless_set_uart_data_mode(true);
-=======
     #ifdef DEVICE_HAS_MARMOTA
         info("LOOP: Wireless\n");
         device_mode = WIRELESS;
+        // Show the animation for a fixed time (in lack of a proper pairing system).
+        led_show_cycle2();
+        sleep_ms(2000);
+        led_show();
+        // Prepare UART.
         wireless_set_uart_data_mode(true);
     #endif
->>>>>>> 3e853b02
 }
 
 static void set_inactive() {
