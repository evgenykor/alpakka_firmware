// SPDX-License-Identifier: GPL-2.0-only
// Copyright (C) 2022, Input Labs Oy.

#include <stdio.h>
#include <math.h>
#include <pico/stdlib.h>
#include <stdarg.h>
#include <hardware/adc.h>
#include "config.h"
#include "pin.h"
#include "button.h"
#include "thumbstick.h"
#include "helper.h"
#include "hid.h"
#include "led.h"
#include "profile.h"
#include "logging.h"

float offset_x = 0;
float offset_y = 0;
float config_deadzone = 0;

// Daisywheel.
bool daisywheel_used = false;
Button daisy_a;
Button daisy_b;
Button daisy_x;
Button daisy_y;

float thumbstick_adc(uint8_t adc_index, float offset) {
    adc_select_input(adc_index);
    float value = (float)adc_read() - BIT_11;
    value = value / BIT_11 * CFG_THUMBSTICK_SATURATION;
    return constrain(value - offset, -1, 1);
}

void thumbstick_update_deadzone() {
    config_nvm_t config;
    config_read(&config);
    float deadzones[3] = {
        CFG_THUMBSTICK_DEADZONE_LOW,
        CFG_THUMBSTICK_DEADZONE_MID,
        CFG_THUMBSTICK_DEADZONE_HIGH
    };
    config_deadzone = deadzones[config.deadzone];
}

void thumbstick_update_offsets() {
    config_nvm_t config;
    config_read(&config);
    offset_x = config.offset_ts_x;
    offset_y = config.offset_ts_y;
}

void thumbstick_calibrate() {
<<<<<<< HEAD
    info("Thumbstick: calibrating...\n");
=======
    printf("Thumbstick: calibrating...");
>>>>>>> b991ba9c
    float x = 0;
    float y = 0;
    uint32_t len = 100000;
    for(uint32_t i=0; i<len; i++) {
        if (!(i % 5000)) led_cycle_step();
        x += thumbstick_adc(1, 0.0);
        y += thumbstick_adc(0, 0.0);
    }
    x /= len;
    y /= len;
<<<<<<< HEAD
    info("Thumbstick: calibration x=%f y=%f\n", x, y);
=======
    printf("\rThumbstick: calibration x=%f y=%f\n", x, y);
>>>>>>> b991ba9c
    config_set_thumbstick_offset(x, y);
    thumbstick_update_offsets();
}

void thumbstick_init() {
    info("INIT: Thumbstick\n");
    adc_init();
    adc_gpio_init(PIN_TX);
    adc_gpio_init(PIN_TY);
    thumbstick_update_offsets();
    thumbstick_update_deadzone();
    // Alternative usage of ABXY while doing daisywheel.
    daisy_a = Button_(PIN_A,  NORMAL, ACTIONS(KEY_NONE));
    daisy_b = Button_(PIN_B,  NORMAL, ACTIONS(KEY_NONE));
    daisy_x = Button_(PIN_X,  NORMAL, ACTIONS(KEY_NONE));
    daisy_y = Button_(PIN_Y,  NORMAL, ACTIONS(KEY_NONE));
}

void thumbstick_report_axis(uint8_t axis, float value) {
    if      (axis == GAMEPAD_AXIS_LX)     hid_gamepad_lx(value);
    else if (axis == GAMEPAD_AXIS_LY)     hid_gamepad_ly(value);
    else if (axis == GAMEPAD_AXIS_RX)     hid_gamepad_rx(value);
    else if (axis == GAMEPAD_AXIS_RY)     hid_gamepad_ry(value);
    else if (axis == GAMEPAD_AXIS_LX_NEG) hid_gamepad_lx(-value);
    else if (axis == GAMEPAD_AXIS_LY_NEG) hid_gamepad_ly(-value);
    else if (axis == GAMEPAD_AXIS_RX_NEG) hid_gamepad_rx(-value);
    else if (axis == GAMEPAD_AXIS_RY_NEG) hid_gamepad_ry(-value);
    else if (axis == GAMEPAD_AXIS_LZ)     hid_gamepad_lz(value);
    else if (axis == GAMEPAD_AXIS_RZ)     hid_gamepad_rz(value);
}

uint8_t thumbstick_get_direction(float angle, float overlap) {
    float a = 45 * (1 - overlap);
    float b = 180 - a;
    uint8_t mask = 0;
    if (is_between(angle, -b, -a)) mask += DIR4_LEFT;
    if (is_between(angle, a, b)) mask += DIR4_RIGHT;
    if (fabs(angle) <= (90 - a)) mask += DIR4_UP;
    if (fabs(angle) >= (90 + a)) mask += DIR4_DOWN;
    return mask;
}

void Thumbstick__report_4dir(
    Thumbstick *self,
    ThumbstickPosition pos,
    float deadzone
) {
    // Evaluate virtual buttons.
    if (pos.radius > deadzone) {
        if (pos.radius < CFG_THUMBSTICK_INNER_RADIUS) self->inner.virtual_press = true;
        else self->outer.virtual_press = true;
        uint8_t direction = thumbstick_get_direction(pos.angle, self->overlap);
        if (direction & DIR4_LEFT)  self->left.virtual_press = true;
        if (direction & DIR4_RIGHT) self->right.virtual_press = true;
        if (direction & DIR4_UP)    self->up.virtual_press = true;
        if (direction & DIR4_DOWN)  self->down.virtual_press = true;
    }
    // Report directional virtual buttons or axis.
    //// Left.
    if (!hid_is_axis(self->left.actions[0])) self->left.report(&self->left);
    else thumbstick_report_axis(self->left.actions[0], -constrain(pos.x, -1, 0));
    //// Right.
    if (!hid_is_axis(self->right.actions[0])) self->right.report(&self->right);
    else thumbstick_report_axis(self->right.actions[0], constrain(pos.x, 0, 1));
    //// Up.
    if (!hid_is_axis(self->up.actions[0])) self->up.report(&self->up);
    else thumbstick_report_axis(self->up.actions[0], -constrain(pos.y, -1, 0));
    //// Down.
    if (!hid_is_axis(self->down.actions[0])) self->down.report(&self->down);
    else thumbstick_report_axis(self->down.actions[0], constrain(pos.y, 0, 1));
    // Report inner and outer (only if calibrated).
    if (offset_x != 0 && offset_y != 0) {
        self->inner.report(&self->inner);
        self->outer.report(&self->outer);
    }
    // Report push.
    self->push.report(&self->push);
}

void Thumbstick__report_radial(Thumbstick *self, ThumbstickPosition pos) {
    uint8_t direction = thumbstick_get_direction(pos.angle, self->overlap);
    thumbstick_report_axis(self->left.actions[0],  (direction & DIR4_LEFT)  ? pos.radius : 0);
    thumbstick_report_axis(self->right.actions[0], (direction & DIR4_RIGHT) ? pos.radius : 0);
    thumbstick_report_axis(self->up.actions[0],    (direction & DIR4_UP)    ? pos.radius : 0);
    thumbstick_report_axis(self->down.actions[0],  (direction & DIR4_DOWN)  ? pos.radius : 0);
    self->push.report(&self->push);
}

void Thumbstick__config_glyphstick(Thumbstick *self, ...) {
    va_list va;
    va_start(va, 0);
    uint8_t glyph_index = 0;
    uint8_t sub_index = 0;
    uint8_t arg_prev = 0;
    bool action_phase = true;
    // Iterate over provided glyph+actions definition pairs.
    for(uint8_t i=0; true; i++) {
        uint8_t arg = va_arg(va, int);
        if (arg == SENTINEL && arg_prev == SENTINEL) break;
        if (action_phase) {
            // Actions.
            if (arg != SENTINEL) {
                // Store action definition.
                self->glyphstick_actions[glyph_index][sub_index] = arg;
                sub_index += 1;
            } else {
                for(uint8_t j=sub_index; j<4; j++) {
                    // Init all remaining slots to avoid undefined behavior.
                    self->glyphstick_actions[glyph_index][j] = 0;
                }
                sub_index = 0;
                action_phase = false;
            }
        } else {
            // Glyphs.
            if (arg != SENTINEL) {
                // Store glyph definition.
                self->glyphstick_glyphs[glyph_index][sub_index] = arg;
                sub_index += 1;
            } else {
                self->glyphstick_glyphs[glyph_index][sub_index] = SENTINEL;
                for(uint8_t j=sub_index+1; j<8; j++) {
                    // Init all remaining slots to avoid undefined behavior.
                    self->glyphstick_glyphs[glyph_index][j] = 0;
                }
                sub_index = 0;
                glyph_index += 1;
                action_phase = true;
            }
        }
        arg_prev = arg;
    }
    va_end(va);
}

void Thumbstick__report_glyphstick(Thumbstick *self, uint8_t len, Dir4 *input) {
    bool matched = false;
    // Iterate over all defined glyphs.
    for(uint8_t glyph=0; glyph<64; glyph++) {
        // Exit if there is no more glyphs.
        if (self->glyphstick_actions[glyph][0] == 0) break;
        // Pattern match user input against glyph.
        for(uint8_t i=0; i<len; i++) {
            if (input[i] != self->glyphstick_glyphs[glyph][i]) break;
            if (i+1==len && self->glyphstick_glyphs[glyph][i+1] == SENTINEL) {
                hid_press_multiple(self->glyphstick_actions[glyph]);
                hid_release_multiple_later(self->glyphstick_actions[glyph], 100);
                matched = true;
                break;
            }
        }
        if (matched) break;
    }
}

void Thumbstick__config_daisywheel(Thumbstick *self, ...) {
    va_list va;
    va_start(va, 0);
    uint8_t dir_index = 0;
    uint8_t button_index = 0;
    uint8_t action_index = 0;
    // Iterate over the 8 thumbstick directions.
    for(uint8_t i=0; true; i++) {
        if (action_index >= 4) {
            action_index = 0;
            button_index += 1;
        }
        if (button_index >= 4) {
            button_index = 0;
            dir_index += 1;
        }
        if (dir_index >= 8) break;
        uint8_t arg = va_arg(va, int);
        if (arg != SENTINEL) {
            // Store actions based on sequencial indexes.
            self->daisywheel[dir_index][button_index][action_index] = arg;
            action_index += 1;
        } else {
            for(uint8_t j=action_index; j<4; j++) {
                // Init all remaining slots to avoid undefined behavior.
                self->daisywheel[dir_index][button_index][j] = 0;
            }
            action_index = 0;
            button_index += 1;
        }
    }
    va_end(va);
}

void Thumbstick__report_daisywheel(Thumbstick *self, Dir8 dir) {
    dir -= 1;  // Shift zero since not using center direction here.
    if (daisy_a.is_pressed(&daisy_a)) {
        hid_press_multiple(self->daisywheel[dir][0]);
        hid_release_multiple_later(self->daisywheel[dir][0], 10);
        daisywheel_used=true;
    }
    else if (daisy_b.is_pressed(&daisy_b)) {
        hid_press_multiple(self->daisywheel[dir][1]);
        hid_release_multiple_later(self->daisywheel[dir][1], 10);
        daisywheel_used=true;
    }
    else if (daisy_x.is_pressed(&daisy_x)) {
        hid_press_multiple(self->daisywheel[dir][2]);
        hid_release_multiple_later(self->daisywheel[dir][2], 10);
        daisywheel_used=true;
    }
    else if (daisy_y.is_pressed(&daisy_y)) {
        hid_press_multiple(self->daisywheel[dir][3]);
        hid_release_multiple_later(self->daisywheel[dir][3], 10);
        daisywheel_used=true;
    }
}

void Thumbstick__report_alphanumeric(Thumbstick *self, ThumbstickPosition pos) {
    static Dir4 input[8] = {0,};
    static uint8_t input_index = 0;
    static float CUT4 = 45;
    static float CUT4X = 135;  // 180-45
    static float CUT8 = 22.5;
    Dir4 dir4 = 0;
    Dir8 dir8 = 0;
    if (pos.radius > 0.7) {
        profile_enable_abxy(false);
        // Detect direction 4.
        if      (is_between(pos.angle, -CUT4X, -CUT4)) dir4 = DIR4_LEFT;
        else if (is_between(pos.angle,  CUT4,  CUT4X)) dir4 = DIR4_RIGHT;
        else if (fabs(pos.angle) <= 90 - CUT4)         dir4 = DIR4_UP;
        else if (fabs(pos.angle) >= 90 + CUT4)         dir4 = DIR4_DOWN;
        // Detect direction 8.
        if      (is_between(pos.angle, -CUT8*1,  CUT8*1)) dir8 = DIR8_UP;
        else if (is_between(pos.angle,  CUT8*1,  CUT8*3)) dir8 = DIR8_UP_RIGHT;
        else if (is_between(pos.angle,  CUT8*3,  CUT8*5)) dir8 = DIR8_RIGHT;
        else if (is_between(pos.angle,  CUT8*5,  CUT8*7)) dir8 = DIR8_DOWN_RIGHT;
        else if (is_between(pos.angle, -CUT8*7, -CUT8*5)) dir8 = DIR8_DOWN_LEFT;
        else if (is_between(pos.angle, -CUT8*5, -CUT8*3)) dir8 = DIR8_LEFT;
        else if (is_between(pos.angle, -CUT8*3, -CUT8*1)) dir8 = DIR8_UP_LEFT;
        else if (fabs(pos.angle) >= CUT8*7)               dir8 = DIR8_DOWN;
        // Record direction 4.
        if (input_index == 0 || dir4 != input[input_index-1]) {
            input[input_index] = dir4;
            input_index += 1;
        }
        // Report daisy keyboard.
        self->report_daisywheel(self, dir8);
    } else {
        if (input_index > 0) {
            // Glyph-stick match.
            if (!daisywheel_used) {
                self->report_glyphstick(self, input_index, input);
            }
            input_index = 0;
            // Daisywheel reset.
            daisywheel_used = false;
            profile_enable_abxy(true);
        }
    }
}

void Thumbstick__report(Thumbstick *self) {
    // Get values from ADC.
    float x = thumbstick_adc(1, offset_x);
    float y = thumbstick_adc(0, offset_y);
    // Calculate trigonometry.
    float angle = atan2(x, -y) * (180 / M_PI);
    float radius = sqrt(powf(x, 2) + powf(y, 2));
    float deadzone = self->deadzone == DEADZONE_FROM_CONFIG ? config_deadzone : self->deadzone;
    radius = constrain(radius, 0, 1);
    radius = ramp_low(radius, deadzone);
    x = sin(radians(angle)) * radius;
    y = -cos(radians(angle)) * radius;
    ThumbstickPosition pos = {x, y, angle, radius};
    // Report.
    if (self->mode == THUMBSTICK_MODE_4DIR) self->report_4dir(self, pos, deadzone);
    else if (self->mode == THUMBSTICK_MODE_RADIAL) self->report_radial(self, pos);
    else if (self->mode == THUMBSTICK_MODE_ALPHANUMERIC) self->report_alphanumeric(self, pos);
}

void Thumbstick__reset(Thumbstick *self) {
    self->left.reset(&self->left);
    self->right.reset(&self->right);
    self->up.reset(&self->up);
    self->down.reset(&self->down);
    self->push.reset(&self->push);
    self->inner.reset(&self->inner);
    self->outer.reset(&self->inner);
}

Thumbstick Thumbstick_ (
    ThumbstickMode mode,
    float deadzone,
    float overlap,
    Button left,
    Button right,
    Button up,
    Button down,
    Button push,
    Button inner,
    Button outer
) {
    Thumbstick thumbstick;
    thumbstick.mode = mode;
    thumbstick.report = Thumbstick__report;
    thumbstick.report_4dir = Thumbstick__report_4dir;
    thumbstick.report_radial = Thumbstick__report_radial;
    thumbstick.report_alphanumeric = Thumbstick__report_alphanumeric;
    thumbstick.reset = Thumbstick__reset;
    thumbstick.config_glyphstick = Thumbstick__config_glyphstick;
    thumbstick.report_glyphstick = Thumbstick__report_glyphstick;
    thumbstick.config_daisywheel = Thumbstick__config_daisywheel;
    thumbstick.report_daisywheel = Thumbstick__report_daisywheel;
    thumbstick.deadzone = deadzone;
    thumbstick.overlap = overlap;
    thumbstick.left = left;
    thumbstick.right = right;
    thumbstick.up = up;
    thumbstick.down = down;
    thumbstick.inner = inner;
    thumbstick.outer = outer;
    thumbstick.push = push;
    return thumbstick;
}<|MERGE_RESOLUTION|>--- conflicted
+++ resolved
@@ -53,11 +53,7 @@
 }
 
 void thumbstick_calibrate() {
-<<<<<<< HEAD
     info("Thumbstick: calibrating...\n");
-=======
-    printf("Thumbstick: calibrating...");
->>>>>>> b991ba9c
     float x = 0;
     float y = 0;
     uint32_t len = 100000;
@@ -68,11 +64,7 @@
     }
     x /= len;
     y /= len;
-<<<<<<< HEAD
     info("Thumbstick: calibration x=%f y=%f\n", x, y);
-=======
-    printf("\rThumbstick: calibration x=%f y=%f\n", x, y);
->>>>>>> b991ba9c
     config_set_thumbstick_offset(x, y);
     thumbstick_update_offsets();
 }
