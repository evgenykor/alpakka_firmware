// SPDX-License-Identifier: GPL-2.0-only
// Copyright (C) 2022, Input Labs Oy.

/*
HID layer is responsible for managing all the outputs that are sent to the
operating system (via USB or wireless), by keeping a register of all the active
actions (requested by the current profile) and syncing its state with the
available interfaces (keyboard, mouse, gamepad...).

Physical controller --> Profile --> [HID layer] --> HID keyboard
                    --> Profile -->             --> HID mouse
                    --> Profile -->             --> XInput gamepad
                    --> Profile -->             --> Internal procedures

At the end of each cycle (determined by the polling rate) the HID layer checks
if the potential new report is different from the last report sent to the
interfaces (USB keyboard, USB mouse, gamepad...), and sends the report if
required.

The state matrix is a representation of all the actions that could be sent
(output) and internal operations (procedures) requested by the user. It keep
track of how many references to these actions are active.
As a simplification: Button presses increase the counter by one, and button
releases decrease the counter by one.

To avoid orphan references, the state matrix is usually re-initialized (reset)
to zeros when the user changes the active profile, otherwise the disabled
profile won't ever trigger the corresponding counter decrease of held buttons
during the profile change.
*/

#include <tusb.h>
#include <device/usbd_pvt.h>
#include "config.h"
#include "ctrl.h"
#include "hid.h"
#include "wireless.h"
#include "led.h"
#include "profile.h"
#include "xinput.h"
#include "common.h"
#include "webusb.h"
#include "logging.h"
#include "thanks.h"

bool hid_allow_communication = true;  // Extern.
bool synced_keyboard = false;
bool synced_mouse = false;
bool synced_gamepad = false;
uint16_t alarms = 0;
alarm_pool_t *alarm_pool;

int8_t state_matrix[256] = {0,};
int16_t mouse_x = 0;
int16_t mouse_y = 0;
double gamepad_lx = 0;
double gamepad_ly = 0;
double gamepad_rx = 0;
double gamepad_ry = 0;
double gamepad_lz = 0;
double gamepad_rz = 0;

<<<<<<< HEAD
void hid_matrix_reset(uint8_t exclude) {
    for(uint8_t i=0; i<255; i++) {
        if (i == exclude) continue;  // Exclude action that must be retained after profile changes.
        state_matrix[i] = 0;
=======
void hid_matrix_reset(uint8_t keep) {
    for(uint8_t action=0; action<255; action++) {
        if (action == keep) continue;  // Optionally do not reset specific actions.
        state_matrix[action] = 0;
>>>>>>> 19140002
    }
    synced_keyboard = false;
    synced_mouse = false;
    synced_gamepad = false;
}

void hid_procedure_press(uint8_t procedure){
    if (procedure == PROC_HOME) profile_set_home(true);                  // Hold home.
    if (procedure == PROC_HOME_GAMEPAD) profile_set_home_gamepad(true);  // Double-click-hold home.
    if (procedure == PROC_PROFILE_1) profile_set_active(1);
    if (procedure == PROC_PROFILE_2) profile_set_active(2);
    if (procedure == PROC_PROFILE_3) profile_set_active(3);
    if (procedure == PROC_PROFILE_4) profile_set_active(4);
    if (procedure == PROC_PROFILE_5) profile_set_active(5);
    if (procedure == PROC_PROFILE_6) profile_set_active(6);
    if (procedure == PROC_PROFILE_7) profile_set_active(7);
    if (procedure == PROC_PROFILE_8) profile_set_active(8);
    if (procedure == PROC_PROFILE_9) profile_set_active(9);
    if (procedure == PROC_PROFILE_10) profile_set_active(10);
    if (procedure == PROC_PROFILE_11) profile_set_active(11);
    if (procedure == PROC_PROFILE_12) profile_set_active(12);
    if (procedure == PROC_TUNE_UP) config_tune(1);
    if (procedure == PROC_TUNE_DOWN) config_tune(0);
    if (procedure == PROC_TUNE_OS) config_tune_set_mode(procedure);
    if (procedure == PROC_TUNE_MOUSE_SENS) config_tune_set_mode(procedure);
    if (procedure == PROC_TUNE_TOUCH_SENS) config_tune_set_mode(procedure);
    if (procedure == PROC_TUNE_DEADZONE) config_tune_set_mode(procedure);
    if (procedure == PROC_CALIBRATE) config_calibrate();
    if (procedure == PROC_RESTART) config_reboot();
    if (procedure == PROC_BOOTSEL) config_bootsel();
    if (procedure == PROC_THANKS) hid_thanks();
    if (procedure == PROC_IGNORE_LED_WARNINGS) config_ignore_problems();
    // Scrollwheel alternative modes. (Used for example in Racing profile).
    if (procedure == PROC_ROTARY_MODE_0) rotary_set_mode(0);
    if (procedure == PROC_ROTARY_MODE_1) rotary_set_mode(1);
    if (procedure == PROC_ROTARY_MODE_2) rotary_set_mode(2);
    if (procedure == PROC_ROTARY_MODE_3) rotary_set_mode(3);
    if (procedure == PROC_ROTARY_MODE_4) rotary_set_mode(4);
    if (procedure == PROC_ROTARY_MODE_5) rotary_set_mode(5);
    // Macros.
    if (procedure == PROC_MACRO_1) hid_macro(1);
    if (procedure == PROC_MACRO_2) hid_macro(2);
    if (procedure == PROC_MACRO_3) hid_macro(3);
    if (procedure == PROC_MACRO_4) hid_macro(4);
    if (procedure == PROC_MACRO_5) hid_macro(5);
    if (procedure == PROC_MACRO_6) hid_macro(6);
    if (procedure == PROC_MACRO_7) hid_macro(7);
    if (procedure == PROC_MACRO_8) hid_macro(8);
}

void hid_procedure_release(uint8_t procedure) {
    if (procedure == PROC_HOME) profile_set_home(false);
    if (procedure == PROC_HOME_GAMEPAD) profile_set_home_gamepad(false);
}

void hid_press(uint8_t key) {
    if (key == KEY_NONE) return;
    else if (key >= PROC_INDEX) hid_procedure_press(key);
    else {
        state_matrix[key] += 1;
        if (key >= GAMEPAD_INDEX) synced_gamepad = false;
        else if (key >= MOUSE_INDEX) synced_mouse = false;
        else synced_keyboard = false;
    }
}

void hid_release(uint8_t key) {
    if (key == KEY_NONE) return;
    else if (key == MOUSE_SCROLL_UP) return;
    else if (key == MOUSE_SCROLL_DOWN) return;
    else if (key >= PROC_INDEX) hid_procedure_release(key);
    else {
<<<<<<< HEAD
        state_matrix[key] = max(0, state_matrix[key] - 1);  // Guard values do not go negative.
        if (key >= GAMEPAD_INDEX) synced_gamepad = false;
        else if (key >= MOUSE_INDEX) synced_mouse = false;
        else synced_keyboard = false;
=======
        if (state_matrix[key] > 0) {  // Do not allow to wrap / go negative.
            state_matrix[key] -= 1;
            if (key >= GAMEPAD_INDEX) synced_gamepad = false;
            else if (key >= MOUSE_INDEX) synced_mouse = false;
            else synced_keyboard = false;
        }
>>>>>>> 19140002
    }
}

void hid_press_multiple(uint8_t *keys) {
    for(uint8_t i=0; i<ACTIONS_LEN; i++) {
        if (keys[i] == 0) return;
        hid_press(keys[i]);
    }
}

void hid_release_multiple(uint8_t *keys) {
    for(uint8_t i=0; i<ACTIONS_LEN; i++) {
        if (keys[i] == 0) return;
        hid_release(keys[i]);
    }
}

void hid_press_later(uint8_t key, uint16_t delay) {
    alarm_pool_add_alarm_in_ms(
        alarm_pool,
        delay,
        (alarm_callback_t)hid_press_later_callback,
        (void*)(uint32_t)key,
        true
    );
    alarms++;
}

void hid_release_later(uint8_t key, uint16_t delay) {
    alarm_pool_add_alarm_in_ms(
        alarm_pool,
        delay,
        (alarm_callback_t)hid_release_later_callback,
        (void*)(uint32_t)key,
        true
    );
    alarms++;
}

void hid_press_multiple_later(uint8_t *keys, uint16_t delay) {
    alarm_pool_add_alarm_in_ms(
        alarm_pool,
        delay,
        (alarm_callback_t)hid_press_multiple_later_callback,
        keys,
        true
    );
    alarms++;
}

void hid_release_multiple_later(uint8_t *keys, uint16_t delay) {
    alarm_pool_add_alarm_in_ms(
        alarm_pool,
        delay,
        (alarm_callback_t)hid_release_multiple_later_callback,
        keys,
        true
    );
    alarms++;
}

void hid_press_later_callback(alarm_id_t alarm, uint8_t key) {
    alarm_pool_cancel_alarm(alarm_pool, alarm);
    hid_press(key);
    alarms--;
}

void hid_release_later_callback(alarm_id_t alarm, uint8_t key) {
    alarm_pool_cancel_alarm(alarm_pool, alarm);
    hid_release(key);
    alarms--;
}

void hid_press_multiple_later_callback(alarm_id_t alarm, uint8_t *keys) {
    alarm_pool_cancel_alarm(alarm_pool, alarm);
    hid_press_multiple(keys);
    alarms--;
}

void hid_release_multiple_later_callback(alarm_id_t alarm, uint8_t *keys) {
    alarm_pool_cancel_alarm(alarm_pool, alarm);
    hid_release_multiple(keys);
    alarms--;
}

void hid_macro(uint8_t index) {
    uint8_t section = SECTION_MACRO_1 + ((index - 1) / 2);
    uint8_t subindex = (index - 1) % 2;
    CtrlProfile *profile = config_profile_read(profile_get_active_index(false));
    uint8_t *macro = profile->sections[section].macro.macro[subindex];
    if (alarms > 0) return;  // Disallows parallel macros. TODO fix.
    uint16_t time = 10;
    for(uint8_t i=0; i<28; i++) {
        if (macro[i] == 0) break;
        hid_press_later(macro[i], time);
        time += 10;
        hid_release_later(macro[i], time);
        time += 10;
    }
}

bool hid_is_axis(uint8_t key) {
    return is_between(key, GAMEPAD_AXIS_INDEX, PROC_INDEX-1);
}

void hid_mouse_move(int16_t x, int16_t y) {
    mouse_x += x;
    mouse_y += y;
    synced_mouse = false;
}

void hid_gamepad_lx(double value) {
    if (value == gamepad_lx) return;
    gamepad_lx += value;  // Multiple inputs can be combined.
    synced_gamepad = false;
}

void hid_gamepad_ly(double value) {
    if (value == gamepad_ly) return;
    gamepad_ly += value;  // Multiple inputs can be combined.
    synced_gamepad = false;
}

void hid_gamepad_lz(double value) {
    if (value == gamepad_lz) return;
    gamepad_lz += value;  // Multiple inputs can be combined.
    synced_gamepad = false;
}

void hid_gamepad_rx(double value) {
    if (value == gamepad_rx) return;
    gamepad_rx += value;  // Multiple inputs can be combined.
    synced_gamepad = false;
}

void hid_gamepad_ry(double value) {
    if (value == gamepad_ry) return;
    gamepad_ry += value;  // Multiple inputs can be combined.
    synced_gamepad = false;
}

void hid_gamepad_rz(double value) {
    if (value == gamepad_rz) return;
    gamepad_rz += value;  // Multiple inputs can be combined.
    synced_gamepad = false;
}

void hid_mouse_report(bool wired) {
    // Create button bitmask.
    int8_t buttons = 0;
    for(int i=0; i<5; i++) {
        buttons += state_matrix[MOUSE_INDEX + i] << i;
    }
    uint8_t scroll = state_matrix[MOUSE_SCROLL_UP] - state_matrix[MOUSE_SCROLL_DOWN];
    // Create report.
    MouseReport report = {buttons, mouse_x, mouse_y, scroll, 0};
    // Reset values.
    mouse_x = 0;
    mouse_y = 0;
    state_matrix[MOUSE_SCROLL_UP] = 0;
    state_matrix[MOUSE_SCROLL_DOWN] = 0;
    // Send report.
    if (wired) tud_hid_report(REPORT_MOUSE, &report, sizeof(report));
    else wireless_send(REPORT_MOUSE, &report, sizeof(report));
}

void hid_keyboard_report(bool wired) {
    uint8_t keys[6] = {0};
    uint8_t keys_available = 6;
    for(int i=0; i<=115; i++) {
        if (state_matrix[i] >= 1) {
            keys[keys_available - 1] = (uint8_t)i;
            keys_available--;
            if (keys_available == 0) {
                break;
            }
        }
    }
    uint8_t modifiers = 0;
    for(int i=0; i<8; i++) {
        modifiers += !!state_matrix[MODIFIER_INDEX + i] << i;
    }
    KeyboardReport report = {modifiers};
    memcpy(report.keycode, keys, 6);
    if (wired) tud_hid_report(REPORT_KEYBOARD, &report, sizeof(report));
    else wireless_send(REPORT_KEYBOARD, &report, sizeof(report));
}

double hid_axis(
    double value,
    uint8_t matrix_index_pos,
    uint8_t matrix_index_neg
) {
    if (matrix_index_neg) {
        if (state_matrix[matrix_index_neg]) return -1;
        else if (state_matrix[matrix_index_pos]) return 1;
        else return constrain(value, -1, 1);
    } else {
        if (state_matrix[matrix_index_pos]) return 1;
        else return constrain(fabs(value), 0, 1);
    }
}

void hid_gamepad_report() {
    // Sorted so the most common assigned buttons are lower and easier to
    // identify in-game.
    int32_t buttons = (
        (state_matrix[GAMEPAD_A]      <<  0) +
        (state_matrix[GAMEPAD_B]      <<  1) +
        (state_matrix[GAMEPAD_X]      <<  2) +
        (state_matrix[GAMEPAD_Y]      <<  3) +
        (state_matrix[GAMEPAD_L1]     <<  4) +
        (state_matrix[GAMEPAD_R1]     <<  5) +
        (state_matrix[GAMEPAD_L3]     <<  6) +
        (state_matrix[GAMEPAD_R3]     <<  7) +
        (state_matrix[GAMEPAD_LEFT]   <<  8) +
        (state_matrix[GAMEPAD_RIGHT]  <<  9) +
        (state_matrix[GAMEPAD_UP]     << 10) +
        (state_matrix[GAMEPAD_DOWN]   << 11) +
        (state_matrix[GAMEPAD_SELECT] << 12) +
        (state_matrix[GAMEPAD_START]  << 13) +
        (state_matrix[GAMEPAD_HOME]   << 14)
    );
    // Adjust range from [-1,1] to [-32767,32767].
    int16_t lx_report = hid_axis(gamepad_lx, GAMEPAD_AXIS_LX, GAMEPAD_AXIS_LX_NEG) * BIT_15;
    int16_t ly_report = hid_axis(gamepad_ly, GAMEPAD_AXIS_LY, GAMEPAD_AXIS_LY_NEG) * BIT_15;
    int16_t rx_report = hid_axis(gamepad_rx, GAMEPAD_AXIS_RX, GAMEPAD_AXIS_RX_NEG) * BIT_15;
    int16_t ry_report = hid_axis(gamepad_ry, GAMEPAD_AXIS_RY, GAMEPAD_AXIS_RY_NEG) * BIT_15;
    // HID triggers must be also defined as unsigned in the USB descriptor, and has to be manually
    // value-shifted from signed to unsigned here, otherwise Windows is having erratic behavior and
    // inconsistencies between games (not sure if a bug in Windows' DirectInput or TinyUSB).
    int16_t lz_report = ((hid_axis(gamepad_lz, GAMEPAD_AXIS_LZ, 0) * 2) - 1) * BIT_15;
    int16_t rz_report = ((hid_axis(gamepad_rz, GAMEPAD_AXIS_RZ, 0) * 2) - 1) * BIT_15;
    GamepadReport report = {
        lx_report,
        ly_report,
        rx_report,
        ry_report,
        lz_report,
        rz_report,
        buttons,
    };
    tud_hid_report(REPORT_GAMEPAD, &report, sizeof(report));
}

void hid_xinput_report(bool wired) {
    int8_t buttons_0 = 0;
    int8_t buttons_1 = 0;
    for(int i=0; i<8; i++) {
        buttons_0 += state_matrix[GAMEPAD_INDEX + i] << i;
    }
    for(int i=0; i<8; i++) {
        buttons_1 += state_matrix[GAMEPAD_INDEX + i + 8] << i;
    }
    // Adjust range from [-1,1] to [-32767,32767].
    int16_t lx_report = hid_axis(gamepad_lx, GAMEPAD_AXIS_LX, GAMEPAD_AXIS_LX_NEG) * BIT_15;
    int16_t ly_report = hid_axis(gamepad_ly, GAMEPAD_AXIS_LY, GAMEPAD_AXIS_LY_NEG) * BIT_15;
    int16_t rx_report = hid_axis(gamepad_rx, GAMEPAD_AXIS_RX, GAMEPAD_AXIS_RX_NEG) * BIT_15;
    int16_t ry_report = hid_axis(gamepad_ry, GAMEPAD_AXIS_RY, GAMEPAD_AXIS_RY_NEG) * BIT_15;
    // Adjust range from [0,1] to [0,255].
    uint16_t lz_report = hid_axis(gamepad_lz, GAMEPAD_AXIS_LZ, 0) * BIT_8;
    uint16_t rz_report = hid_axis(gamepad_rz, GAMEPAD_AXIS_RZ, 0) * BIT_8;
    XInputReport report = {
        .report_id   = 0,
        .report_size = XINPUT_REPORT_SIZE,
        .buttons_0   = buttons_0,
        .buttons_1   = buttons_1,
        .lz          = lz_report,
        .rz          = rz_report,
        .lx          = lx_report,
        .ly          = -ly_report,
        .rx          = rx_report,
        .ry          = -ry_report,
        .reserved    = {0, 0, 0, 0, 0, 0}
    };
    if (wired) xinput_send_report(&report);
    else wireless_send(REPORT_XINPUT, &report, sizeof(report));
}

void hid_gamepad_reset() {
    gamepad_lx = 0;
    gamepad_ly = 0;
    gamepad_rx = 0;
    gamepad_ry = 0;
    gamepad_lz = 0;
    gamepad_rz = 0;
}

void hid_report_wireless() {
    // if (synced_mouse && !synced_mouse_eot) {
    //     hid_report_to_queue(REPORT_MOUSE_EOT, NULL, 0);
    //     synced_mouse_eot = true;
    // }
    if (!synced_keyboard) {
        hid_keyboard_report(false);
        synced_keyboard = true;
    }
    if (!synced_mouse) {
        hid_mouse_report(false);
        synced_mouse = true;
    }
    if (!synced_gamepad) {
        hid_xinput_report(false);  // TODO: Generic gamepad support.
        hid_gamepad_reset();
        synced_gamepad = true;
    }
}

void hid_report_dongle(uint8_t report_id, uint8_t* payload) {
    tud_task();
    if (tud_ready()) {
        if (report_id == REPORT_KEYBOARD) {
            if (tud_hid_ready()) {
                tud_hid_report(REPORT_KEYBOARD, payload, sizeof(KeyboardReport));
            }
        }
        if (report_id == REPORT_MOUSE) {
            if (tud_hid_ready()) {
                tud_hid_report(REPORT_MOUSE, payload, sizeof(MouseReport));
            }
        }
        else if (report_id == REPORT_XINPUT) {
            xinput_send_report((XInputReport*)payload);
        }
    }
}

bool hid_report() {
    static uint8_t priority_mouse = 0;
    static uint8_t priority_gamepad = 0;

    // Not all events are sent everytime, they are delivered based on their
    // priority ratio and how long they have been queueing.
    // For example thumbstick movement may be queued for some cycles if there
    // is a lot of mouse data being sent.
    if (!synced_mouse) priority_mouse += 1 * CFG_HID_REPORT_PRIORITY_RATIO;
    if (!synced_gamepad) priority_gamepad += 1;
    if (!hid_allow_communication) return true;
    tud_task();
    if (tud_ready()) {
        if (tud_hid_ready()) {
            webusb_read();
            webusb_flush();
            if (!synced_keyboard) {
                hid_keyboard_report(true);
                synced_keyboard = true;
            }
            else if (!synced_mouse && (priority_mouse > priority_gamepad)) {
                hid_mouse_report(true);
                synced_mouse = true;
                priority_mouse = 0;
            }
            else if (!synced_gamepad && config_get_protocol() == PROTOCOL_GENERIC) {
                hid_gamepad_report();
                synced_gamepad = true;
                priority_gamepad = 0;
            }
        }
        if (!synced_gamepad && config_get_protocol() != PROTOCOL_GENERIC) {
            if (tud_suspended()) {
                tud_remote_wakeup();
            }
            hid_xinput_report(true);
            priority_gamepad = 0;
        }
        // Gamepad values being reset so potentially unsent values are not
        // aggregated with the next cycle.
        hid_gamepad_reset();
        return true;
    } else {
        return false;
    }
}

// void hid_report_from_queue_mouse() {
//     MouseReport combined = {0,};
//     uint8_t num = 0;
//     while(!queue_is_empty(hid_get_mouse_queue())) {
//         num += 1;
//         uint8_t entry[REPORT_QUEUE_ITEM_SIZE];
//         queue_remove_blocking(hid_get_mouse_queue(), entry);
//         MouseReport report = *(MouseReport*)entry;
//         if (num > 1) {
//             report.x += combined.x;
//             report.y += combined.y;
//         }
//         memcpy(&combined, &report, sizeof(MouseReport));
//     }
//     if (num > 1) printf("%i ", num);
//     if (num > 0) {
//         tud_task();
//         if (tud_ready() && tud_hid_ready()) {
//             tud_hid_report(REPORT_MOUSE, &combined, sizeof(MouseReport));
//         } else {
//             printf("M");
//         }
//     }
// }

// void hid_report_from_queue(bool alternate) {
//     if (alternate) return;
//     else hid_report_from_queue_mouse();
// }

// A not-so-secret easter egg.
void hid_thanks_(alarm_id_t alarm) {
    cancel_alarm(alarm);
    static uint8_t x = 0;
    static bool p = 0;
    static uint8_t r;
    if (x == 0 && p == false) {
        r = random8() % thanks_len;
    }
    if (thanks_list[r][x] == 0) {
        x = 0;
        p = 0;
        return;
    }
    if (!p) {
        hid_press(thanks_list[r][x]);
        p = true;
    } else if (p) {
        hid_release(thanks_list[r][x]);
        p = false;
        x += 1;
    }
    add_alarm_in_ms(5, (alarm_callback_t)hid_thanks_, NULL, true);
}

void hid_thanks() {
    add_alarm_in_ms(5, (alarm_callback_t)hid_thanks_, NULL, true);
}

// queue_t* hid_get_kb_queue() {
//     return &kb_queue;
// }

// queue_t* hid_get_mouse_queue() {
//     return &mouse_queue;
// }

void hid_init() {
    info("INIT: HID\n");
    alarm_pool = alarm_pool_create(2, 255);
    // queue_init(&kb_queue, REPORT_QUEUE_ITEM_SIZE, REPORT_QUEUE_LEN);
    // queue_init(&mouse_queue, REPORT_QUEUE_ITEM_SIZE, REPORT_QUEUE_LEN);
}<|MERGE_RESOLUTION|>--- conflicted
+++ resolved
@@ -50,7 +50,7 @@
 uint16_t alarms = 0;
 alarm_pool_t *alarm_pool;
 
-int8_t state_matrix[256] = {0,};
+uint8_t state_matrix[256] = {0,};
 int16_t mouse_x = 0;
 int16_t mouse_y = 0;
 double gamepad_lx = 0;
@@ -60,17 +60,10 @@
 double gamepad_lz = 0;
 double gamepad_rz = 0;
 
-<<<<<<< HEAD
-void hid_matrix_reset(uint8_t exclude) {
-    for(uint8_t i=0; i<255; i++) {
-        if (i == exclude) continue;  // Exclude action that must be retained after profile changes.
-        state_matrix[i] = 0;
-=======
 void hid_matrix_reset(uint8_t keep) {
     for(uint8_t action=0; action<255; action++) {
         if (action == keep) continue;  // Optionally do not reset specific actions.
         state_matrix[action] = 0;
->>>>>>> 19140002
     }
     synced_keyboard = false;
     synced_mouse = false;
@@ -143,19 +136,12 @@
     else if (key == MOUSE_SCROLL_DOWN) return;
     else if (key >= PROC_INDEX) hid_procedure_release(key);
     else {
-<<<<<<< HEAD
-        state_matrix[key] = max(0, state_matrix[key] - 1);  // Guard values do not go negative.
-        if (key >= GAMEPAD_INDEX) synced_gamepad = false;
-        else if (key >= MOUSE_INDEX) synced_mouse = false;
-        else synced_keyboard = false;
-=======
         if (state_matrix[key] > 0) {  // Do not allow to wrap / go negative.
             state_matrix[key] -= 1;
             if (key >= GAMEPAD_INDEX) synced_gamepad = false;
             else if (key >= MOUSE_INDEX) synced_mouse = false;
             else synced_keyboard = false;
         }
->>>>>>> 19140002
     }
 }
 
