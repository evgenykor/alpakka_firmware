--- conflicted
+++ resolved
@@ -60,7 +60,6 @@
 void config_print() {
     config_nvm_t config;
     config_read(&config);
-<<<<<<< HEAD
     info("NVM: dump\n");
     info("  config_version=%i\n", config.config_version);
     info("  os_mode=%i\n", config.os_mode);
@@ -69,38 +68,30 @@
     info("  deadzone=%i\n", config.deadzone);
     info("  touch_threshold=%i\n", config.touch_threshold);
     info("  vibration=%i\n", config.vibration);
-    info("  ts_offset_x=%f\n", config.ts_offset_x);
-    info("  ts_offset_y=%f\n", config.ts_offset_y);
-    info("  imu_0_offset_x=%f\n", config.imu_0_offset_x);
-    info("  imu_0_offset_y=%f\n", config.imu_0_offset_y);
-    info("  imu_0_offset_z=%f\n", config.imu_0_offset_z);
-    info("  imu_1_offset_x=%f\n", config.imu_1_offset_x);
-    info("  imu_1_offset_y=%f\n", config.imu_1_offset_y);
-    info("  imu_1_offset_z=%f\n", config.imu_1_offset_z);
-=======
-    printf("NVM: dump\n");
-    printf("  config_version=%i\n", config.config_version);
-    printf("  os_mode=%i\n", config.os_mode);
-    printf("  profile=%i\n", config.profile);
-    printf("  sensitivity=%i\n", config.sensitivity);
-    printf("  deadzone=%i\n", config.deadzone);
-    printf("  touch_threshold=%i\n", config.touch_threshold);
-    printf("  vibration=%i\n", config.vibration);
-    printf("  offset_ts_x=%f\n", config.offset_ts_x);
-    printf("  offset_ts_y=%f\n", config.offset_ts_y);
-    printf("  offset_gyro_0_x=%f\n", config.offset_gyro_0_x);
-    printf("  offset_gyro_0_y=%f\n", config.offset_gyro_0_y);
-    printf("  offset_gyro_0_z=%f\n", config.offset_gyro_0_z);
-    printf("  offset_gyro_1_x=%f\n", config.offset_gyro_1_x);
-    printf("  offset_gyro_1_y=%f\n", config.offset_gyro_1_y);
-    printf("  offset_gyro_1_z=%f\n", config.offset_gyro_1_z);
-    printf("  offset_accel_0_x=%f\n", config.offset_accel_0_x);
-    printf("  offset_accel_0_y=%f\n", config.offset_accel_0_y);
-    printf("  offset_accel_0_z=%f\n", config.offset_accel_0_z);
-    printf("  offset_accel_1_x=%f\n", config.offset_accel_1_x);
-    printf("  offset_accel_1_y=%f\n", config.offset_accel_1_y);
-    printf("  offset_accel_1_z=%f\n", config.offset_accel_1_z);
->>>>>>> b991ba9c
+    info("  offset_thumbstick x=%.4f y=%.4f\n",
+        config.offset_ts_x,
+        config.offset_ts_y
+    );
+    info("  offset_gyro_0  x=%8.2f y=%8.2f z=%8.2f\n",
+        config.offset_gyro_0_x,
+        config.offset_gyro_0_y,
+        config.offset_gyro_0_z
+    );
+    info("  offset_gyro_1  x=%8.2f y=%8.2f z=%8.2f\n",
+        config.offset_gyro_1_x,
+        config.offset_gyro_1_y,
+        config.offset_gyro_1_z
+    );
+    info("  offset_accel_0 x=%8.2f y=%8.2f z=%8.2f\n",
+        config.offset_accel_0_x,
+        config.offset_accel_0_y,
+        config.offset_accel_0_z
+    );
+    info("  offset_accel_1 x=%8.2f y=%8.2f z=%8.2f\n",
+        config.offset_accel_1_x,
+        config.offset_accel_1_y,
+        config.offset_accel_1_z
+    );
 }
 
 void config_set_profile(uint8_t profile) {
@@ -200,13 +191,8 @@
     config_read(&config);
     int8_t value = direction ? 1 : -1;
     if (config_tune_mode == PROC_TUNE_OS) {
-<<<<<<< HEAD
-        config.os_mode = limit_between(config.os_mode + value, 0, 2);
+        config.os_mode = constrain(config.os_mode + value, 0, 2);
         info("Tune: OS mode set to preset %i\n", config.os_mode);
-=======
-        config.os_mode = constrain(config.os_mode + value, 0, 2);
-        printf("Tune: OS mode set to preset %i\n", config.os_mode);
->>>>>>> b991ba9c
         config_write(&config);
         profile_pending_reboot = true;
         hid_allow_communication = false;
@@ -214,13 +200,8 @@
     if (config_tune_mode == PROC_TUNE_SENSITIVITY) {
         config.sensitivity = constrain(config.sensitivity + value, 0, 2);
         config_write(&config);
-<<<<<<< HEAD
         info("Tune: Mouse sensitivity set to preset %i\n", config.sensitivity);
-        imu_update_sensitivity();
-=======
-        printf("Tune: Mouse sensitivity set to preset %i\n", config.sensitivity);
         gyro_update_sensitivity();
->>>>>>> b991ba9c
     }
     if (config_tune_mode == PROC_TUNE_DEADZONE) {
         config.deadzone = constrain(config.deadzone + value, 0, 2);
@@ -229,13 +210,8 @@
         thumbstick_update_deadzone();
     }
     if (config_tune_mode == PROC_TUNE_TOUCH_THRESHOLD) {
-<<<<<<< HEAD
-        config.touch_threshold = limit_between(config.touch_threshold + value, 0, 4);
+        config.touch_threshold = constrain(config.touch_threshold + value, 0, 4);
         info("Tune: Touch threshold set to preset %i\n", config.touch_threshold);
-=======
-        config.touch_threshold = constrain(config.touch_threshold + value, 0, 4);
-        printf("Tune: Touch threshold set to preset %i\n", config.touch_threshold);
->>>>>>> b991ba9c
         config_write(&config);
         touch_update_threshold();
     }
