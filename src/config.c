// SPDX-License-Identifier: GPL-2.0-only
// Copyright (C) 2022, Input Labs Oy.

#include <stdio.h>
#include <stdlib.h>
#include <string.h>
#include <hardware/sync.h>
#include <pico/unique_id.h>
#include "config.h"
#include "nvm.h"
#include "led.h"
#include "pin.h"
#include "hid.h"
#include "imu.h"
#include "thumbstick.h"
#include "touch.h"
#include "profile.h"
#include "webusb.h"
#include "common.h"
#include "logging.h"
#include "power.h"

// Config values.
Config config_cache;
bool config_cache_synced = true;

// Profiles.
CtrlProfile config_profile_cache[NVM_PROFILE_SLOTS];
bool config_profile_cache_synced[NVM_PROFILE_SLOTS] = {0,};

// Misc.
uint8_t config_tune_mode = 0;
uint8_t pcb_gen = 255;

// Problems.
uint8_t problems_state = 0;  // Bitmask with Problem enum.


void config_load() {
    // Load main config from NVM into the cache.
    nvm_read(NVM_CONFIG_ADDR, (uint8_t*)&config_cache, NVM_CONFIG_SIZE);
}

void config_profile_clear_cache(uint8_t index) {
    debug("Config: Clear profile %i cache\n", index);
    memset(&config_profile_cache[index], 0, sizeof(CtrlProfile));
}

void config_profile_load(uint8_t index) {
    debug("Config: Profile %i load from NVM\n", index);
    // Nuke cache.
    config_profile_clear_cache(index);
    // Load NVM into cache.
    uint32_t addr = NVM_CONFIG_ADDR + (NVM_PROFILE_SIZE * (index+1));
    nvm_read(addr, (uint8_t*)&config_profile_cache[index], sizeof(CtrlProfile));
    // Check if loaded profile is valid, otherwise load default.
    CtrlProfileMeta meta = config_profile_cache[index].sections[SECTION_META].meta;
    if (meta.control_byte != NVM_CONTROL_BYTE) {
        debug("Config: Profile %i not found\n", index);
        config_profile_default(index, index);
    }
    uint32_t version = (
        (meta.version_major * 1000000) +
        (meta.version_minor * 1000) +
        (meta.version_patch)
    );
    if (version < NVM_PROFILE_VERSION) {
        debug("Config: Profile %i incompatible version (%lu)\n", index, version);
        config_profile_default(index, index);
    }
    // Tag as synced.
    config_profile_cache_synced[index] = true;
}

Config* config_read() {
    // Access the raw config cache.
    // (Specific setting get/set are prefered than using this).
    return &config_cache;
}

CtrlProfile* config_profile_read(uint8_t index) {
    // Get a profile from cache.
    return &(config_profile_cache[index]);
}

void config_write() {
    // Write main config from cache to NVM.
    info("NVM: Config write\n");
    nvm_write(NVM_CONFIG_ADDR, (uint8_t*)&config_cache, NVM_CONFIG_SIZE);
    config_cache_synced = true;
}

void config_profile_write(uint8_t index) {
    // Write a profile from cache to NVM.
    info("NVM: Profile %i write\n", index);
    uint32_t addr = NVM_CONFIG_ADDR + (NVM_PROFILE_SIZE * (index+1));
    nvm_write(addr, (uint8_t*)&config_profile_cache[index], NVM_PROFILE_SIZE);
    config_profile_cache_synced[index] = true;
}

void config_profile_set_sync(uint8_t index, bool state) {
    // Flag a profile as synced or unsynced.
    config_profile_cache_synced[index] = state;
}

void config_sync() {
    // Do not check in every cycle.
    static uint16_t i = 0;
    i++;
    if (i != NVM_SYNC_FREQUENCY) return;
    else i = 0;
    // Sync main config.
    if (!config_cache_synced) {
        config_write();
    }
    // Sync profiles.
    #ifdef DEVICE_IS_ALPAKKA
        for(uint8_t i=0; i<NVM_PROFILE_SLOTS; i++) {
            if (!config_profile_cache_synced[i]) {
                config_profile_write(i);
            }
        }
    #endif
}

void config_write_init() {
    // Default values when the config is created for first time.
    config_cache = (Config){
        .header = NVM_CONTROL_BYTE,
        .config_version = NVM_CONFIG_VERSION,
        .profile = 1,
        .protocol = 0,
        .sens_mouse = 0,
        .sens_touch = 1,
        .deadzone = 1,
        .vibration = 0,
        .offset_ts_lx = 0,
        .offset_ts_ly = 0,
        .offset_ts_rx = 0,
        .offset_ts_ry = 0,
        .offset_gyro_0_x = 0,
        .offset_gyro_0_y = 0,
        .offset_gyro_0_z = 0,
        .offset_gyro_1_x = 0,
        .offset_gyro_1_y = 0,
        .offset_gyro_1_z = 0,
        .offset_accel_0_x = 0,
        .offset_accel_0_y = 0,
        .offset_accel_0_z = 0,
        .offset_accel_1_x = 0,
        .offset_accel_1_y = 0,
        .offset_accel_1_z = 0,
        .log_level = 0,
        .log_mask = 0,
        .long_calibration = 0,
        .swap_gyros = 0,
        .touch_invert_polarity = 0,
        .thumbstick_smooth_samples = 0,
    };
    config_cache.sens_mouse_values[0] = 1.0,
    config_cache.sens_mouse_values[1] = 1.5,
    config_cache.sens_mouse_values[2] = 2.0,
    config_cache.deadzone_values[0] = 0.08,
    config_cache.deadzone_values[1] = 0.12,
    config_cache.deadzone_values[2] = 0.20,
    config_cache.sens_touch_values[0] = -1;  // Auto preset 1.
    config_cache.sens_touch_values[1] = -2;  // Auto preset 2.
    config_cache.sens_touch_values[2] = -3;  // Auto preset 3.
    config_cache.sens_touch_values[3] = 120;  // 12.0
    config_cache.sens_touch_values[4] = 60;  // 6.0
    config_write();
}

void config_delete() {
    debug("Config: Delete config header sector\n");
    config_cache = (Config){
        .header = 0,
        .config_version = 0,
    };
    config_write();
}

void config_print() {
    info("NVM: dump\n");
    info("  config_version=%i\n", config_cache.config_version);
    info("  protocol=%i\n", config_cache.protocol);
    info("  sens_mouse: preset=%i (%.1f, %.1f, %.1f)\n",
        config_cache.sens_mouse,
        config_cache.sens_mouse_values[0],
        config_cache.sens_mouse_values[1],
        config_cache.sens_mouse_values[2]
    );
    info("  sens_touch: preset=%i (%i, %i, %i, %.1f, %.1f) \n",
        config_cache.sens_touch,
        config_cache.sens_touch_values[0],
        config_cache.sens_touch_values[1],
        config_cache.sens_touch_values[2],
        config_cache.sens_touch_values[3] / 10.0,
        config_cache.sens_touch_values[4] / 10.0
    );
    info("  deadzone: preset=%i (%.2f, %.2f, %.2f)\n",
        config_cache.deadzone,
        config_cache.deadzone_values[0],
        config_cache.deadzone_values[1],
        config_cache.deadzone_values[2]
    );
    info("  profile=%i\n", config_cache.profile);
    info("  log_modes level=%i mask=%i\n", config_cache.log_level, config_cache.log_mask);
    info("  long_calibration=%i\n", config_cache.long_calibration);
    info("  swap_gyros=%i\n", config_cache.swap_gyros);
    info("  touch_invert_polarity=%i\n", config_cache.touch_invert_polarity);
    info("  offset_thumbstick_0 x=%.4f y=%.4f\n",
        config_cache.offset_ts_lx,
        config_cache.offset_ts_ly
    );
    info("  offset_thumbstick_1 x=%.4f y=%.4f\n",
        config_cache.offset_ts_rx,
        config_cache.offset_ts_ry
    );
    info("  offset_gyro_0  x=%8.2f y=%8.2f z=%8.2f\n",
        config_cache.offset_gyro_0_x,
        config_cache.offset_gyro_0_y,
        config_cache.offset_gyro_0_z
    );
    info("  offset_gyro_1  x=%8.2f y=%8.2f z=%8.2f\n",
        config_cache.offset_gyro_1_x,
        config_cache.offset_gyro_1_y,
        config_cache.offset_gyro_1_z
    );
    info("  offset_accel_0 x=%8.2f y=%8.2f z=%8.2f\n",
        config_cache.offset_accel_0_x,
        config_cache.offset_accel_0_y,
        config_cache.offset_accel_0_z
    );
    info("  offset_accel_1 x=%8.2f y=%8.2f z=%8.2f\n",
        config_cache.offset_accel_1_x,
        config_cache.offset_accel_1_y,
        config_cache.offset_accel_1_z
    );
}

void config_print_minimal() {
    info("NVM: dump\n");
    info("  config_version=%i\n", config_cache.config_version);
    info("  protocol=%i\n", config_cache.protocol);
    info("  log_modes level=%i mask=%i\n", config_cache.log_level, config_cache.log_mask);
}

void config_set_profile(uint8_t profile) {
    if (profile == config_cache.profile) return;
    config_cache.profile = profile;
    config_cache_synced = false;
}

uint8_t config_get_profile() {
    return config_cache.profile;
}

void config_set_thumbstick_offset(float lx, float ly, float rx, float ry) {
    config_cache.offset_ts_lx = lx;
    config_cache.offset_ts_ly = ly;
    config_cache.offset_ts_rx = rx;
    config_cache.offset_ts_ry = ry;
    config_cache_synced = false;
}

void config_set_gyro_offset(double ax, double ay, double az, double bx, double by, double bz) {
    config_cache.offset_gyro_0_x = ax,
    config_cache.offset_gyro_0_y = ay,
    config_cache.offset_gyro_0_z = az,
    config_cache.offset_gyro_1_x = bx,
    config_cache.offset_gyro_1_y = by,
    config_cache.offset_gyro_1_z = bz,
    config_cache_synced = false;
}

void config_set_accel_offset(double ax, double ay, double az, double bx, double by, double bz) {
    config_cache.offset_accel_0_x = ax,
    config_cache.offset_accel_0_y = ay,
    config_cache.offset_accel_0_z = az,
    config_cache.offset_accel_1_x = bx,
    config_cache.offset_accel_1_y = by,
    config_cache.offset_accel_1_z = bz,
    config_cache_synced = false;
}

void config_tune_update_leds() {
    if (config_tune_mode == PROC_TUNE_OS) {
        led_static_mask(LED_UP);
        if (config_cache.protocol == 0) led_blink_mask(LED_LEFT);
        if (config_cache.protocol == 1) led_blink_mask(LED_DOWN);
        if (config_cache.protocol == 2) led_blink_mask(LED_RIGHT);
        led_set_mode(LED_MODE_BLINK);

    }
    if (config_tune_mode == PROC_TUNE_MOUSE_SENS) {
        led_static_mask(LED_DOWN);
        if (config_cache.sens_mouse == 0) led_blink_mask(LED_LEFT);
        if (config_cache.sens_mouse == 1) led_blink_mask(LED_UP);
        if (config_cache.sens_mouse == 2) led_blink_mask(LED_RIGHT);
        led_set_mode(LED_MODE_BLINK);
    }
    if (config_tune_mode == PROC_TUNE_DEADZONE) {
        led_static_mask(LED_LEFT);
        if (config_cache.deadzone == 0) led_blink_mask(LED_DOWN);
        if (config_cache.deadzone == 1) led_blink_mask(LED_RIGHT);
        if (config_cache.deadzone == 2) led_blink_mask(LED_UP);
        led_set_mode(LED_MODE_BLINK);
    }
    if (config_tune_mode == PROC_TUNE_TOUCH_SENS) {
        led_static_mask(LED_RIGHT);
        if (config_cache.sens_touch == 0) led_blink_mask(LED_DOWN);
        if (config_cache.sens_touch == 1) led_blink_mask(LED_LEFT);
        if (config_cache.sens_touch == 2) led_blink_mask(LED_UP);
        if (config_cache.sens_touch == 3) led_blink_mask(LED_LEFT + LED_DOWN);
        if (config_cache.sens_touch == 4) led_blink_mask(LED_LEFT + LED_UP);
        led_set_mode(LED_MODE_BLINK);
    }
}

void config_tune_set_mode(uint8_t mode) {
    // info("Tune: mode %i\n", mode);
    config_tune_mode = mode;
    config_tune_update_leds();
}

void config_tune(bool direction) {
    int8_t value = direction ? 1 : -1;
    if (config_tune_mode == PROC_TUNE_OS) {
        config_set_protocol(constrain(config_cache.protocol + value, 0, 2));
    }
    else if (config_tune_mode == PROC_TUNE_MOUSE_SENS) {
        config_set_mouse_sens_preset(constrain(config_cache.sens_mouse + value, 0, 2), true);
    }
    else if (config_tune_mode == PROC_TUNE_DEADZONE) {
        config_set_deadzone_preset(constrain(config_cache.deadzone + value, 0, 2), true);
    }
    else if (config_tune_mode == PROC_TUNE_TOUCH_SENS) {
        config_set_touch_sens_preset(constrain(config_cache.sens_touch + value, 0, 4), true);
    }
    config_cache_synced = false;
    config_tune_update_leds();
}

void config_reset_factory() {
    info("NVM: Reset to factory defaults\n");
    config_profile_default_all();
    config_delete();
    power_restart();
}

void config_reset_config() {
    info("NVM: Reset config\n");
    config_delete();
    power_restart();
}

void config_reset_profiles() {
    info("NVM: Reset profiles\n");
    config_profile_default_all();
    power_restart();
}

void config_calibrate_execute() {
    profile_reset_home_sleep(false);  // Ignore if home button is never released.
    led_set_mode(LED_MODE_CYCLE);
    thumbstick_calibrate();
    imu_calibrate();
    profile_led_lock = false;
    led_set_mode(LED_MODE_IDLE);
}

void config_calibrate() {
    logging_set_onloop(false);
    info("Calibration about to start, leave the controller on a flat surface\n");
    profile_led_lock = true;
    led_static_mask(LED_NONE);
    led_blink_mask(LED_LEFT | LED_RIGHT);
    led_set_mode(LED_MODE_BLINK);
    for(uint8_t i=0; i<5; i++) {
        info("%i... ", 5-i);
        sleep_ms(1000);
    }
    info("\n");
    config_calibrate_execute();
    config_set_problem(PROBLEM_CALIBRATION, false);
    led_set_mode(LED_MODE_IDLE);
    info("Calibration completed\n");
    logging_set_onloop(true);
}

void config_set_pcb_gen(uint8_t gen) {
    pcb_gen = gen;
}

uint8_t config_get_pcb_gen() {
    if (pcb_gen == 255) {
        error("PCB gen could not be determined\n");
        exit(1);
    }
    return pcb_gen;
}

uint8_t config_get_protocol() {
    return config_cache.protocol;
}

uint8_t config_get_touch_sens_preset() {
    return config_cache.sens_touch;
}

uint8_t config_get_mouse_sens_preset() {
    return config_cache.sens_mouse;
}

uint8_t config_get_deadzone_preset() {
    return config_cache.deadzone;
}

void config_set_protocol(uint8_t preset) {
    if (preset == config_cache.protocol) return;
    config_cache.protocol = preset;
    config_write();
    profile_pending_reboot = true;
    hid_allow_communication = false;
    info("Config: Protocol preset %i\n", preset);
}

void config_set_touch_sens_preset(uint8_t preset, bool notify_webusb) {
    config_cache.sens_touch = preset;
    touch_load_from_config();
    if (notify_webusb) webusb_set_pending_config_share(SENS_TOUCH);
    info("Config: Touch sensitivity preset %i\n", preset);
}

void config_set_mouse_sens_preset(uint8_t preset, bool notify_webusb) {
    config_cache.sens_mouse = preset;
    gyro_update_sensitivity();
    if (notify_webusb) webusb_set_pending_config_share(SENS_MOUSE);
    info("Config: Mouse sensitivity preset %i\n", preset);
}

void config_set_deadzone_preset(uint8_t preset, bool notify_webusb) {
    config_cache.deadzone = preset;
    thumbstick_update_deadzone();
    if (notify_webusb) webusb_set_pending_config_share(DEADZONE);
    info("Config: Deadzone preset %i\n", preset);
}

uint8_t config_get_touch_sens_value(uint8_t index) {
    return config_cache.sens_touch_values[index];
}

double config_get_mouse_sens_value(uint8_t index) {
    return config_cache.sens_mouse_values[index];
}

float config_get_deadzone_value(uint8_t index) {
    return config_cache.deadzone_values[index];
}

void config_set_touch_sens_values(uint8_t* values) {
    config_cache.sens_touch_values[1] = values[1];
    config_cache.sens_touch_values[2] = values[2];
    config_cache.sens_touch_values[3] = values[3];
    config_cache.sens_touch_values[4] = values[4];
    config_cache_synced = false;
}

void config_set_mouse_sens_values(double* values) {
    config_cache.sens_mouse_values[0] = values[0];
    config_cache.sens_mouse_values[1] = values[1];
    config_cache.sens_mouse_values[2] = values[2];
    config_cache_synced = false;
}

void config_set_deadzone_values(float* values) {
    config_cache.deadzone_values[0] = values[0];
    config_cache.deadzone_values[1] = values[1];
    config_cache.deadzone_values[2] = values[2];
    config_cache_synced = false;
}

void config_set_log_level(LogLevel log_level) {
    info("Config: log_level=%i\n", log_level);
    config_cache.log_level = log_level;
    config_cache_synced = false;
}

void config_set_log_mask(LogMask log_mask) {
    info("Config: log_mask=%i\n", log_mask);
    config_cache.log_mask = log_mask;
    config_cache_synced = false;
}

void config_set_long_calibration(bool value) {
    info("Config: long_calibration=%i\n", value);
    config_cache.long_calibration = value;
    config_cache_synced = false;
}

void config_set_swap_gyros(bool value) {
    info("Config: swap_gyros=%i\n", value);
    config_cache.swap_gyros = value;
    config_cache_synced = false;
    imu_init();
}

void config_set_touch_invert_polarity(bool value) {
    info("Config: touch_invert_polarity=%i\n", value);
    config_cache.touch_invert_polarity = value;
    config_cache_synced = false;
    touch_load_from_config();
}

void config_set_gyro_user_offset(int8_t x, int8_t y, int8_t z) {
    float f = 0.01;
    info("Config: offset_gyro_user x=%.2f y=%.2f z=%.2f\n", x*f, y*f, z*f);
    config_cache.offset_gyro_user_x = x;
    config_cache.offset_gyro_user_y = y;
    config_cache.offset_gyro_user_z = z;
    config_cache_synced = false;
    imu_load_calibration();
}

<<<<<<< HEAD
void config_set_problem(uint8_t flag, bool state) {
    problems_state = bitmask_set(problems_state, flag, state);
=======
void config_set_thumbstick_smooth_samples(uint8_t value) {
    info("Config: thumbstick_smooth_samples=%i\n", value);
    config_cache.thumbstick_smooth_samples = value;
    config_cache_synced = false;
    thumbstick_update_smooth_samples();
}

void config_set_problem_calibration(bool state) {
    problem_calibration = state;
    led_show();
}

void config_set_problem_gyro(bool state) {
    problem_gyro = state;
    led_show();
}

void config_set_problem_battery_low(bool state) {
    if (state == problem_battery_low) return;
    problem_battery_low = state;
>>>>>>> 56ddaaaf
    led_show();
}

void config_ignore_problems() {
    if (!config_get_problems()) return;
    warn("User requested to ignore problems\n");
    problems_state = 0;
    led_show();
}

uint8_t config_get_problems() {
    return problems_state;
}

void config_alert_if_not_calibrated() {
    if (config_cache.offset_ts_lx == 0 && config_cache.offset_ts_ly == 0) {
        warn("The controller is not calibrated\n");
        warn("Please run calibration\n");
        config_set_problem(PROBLEM_CALIBRATION, true);
    }
}

void config_profile_default(uint8_t indexTo, int8_t indexFrom) {
    info("Config: Profile %i init from default %i\n", indexTo, indexFrom);
    config_profile_clear_cache(indexTo);
    if (indexFrom ==  0) config_profile_default_home(           &(config_profile_cache[indexTo]));
    if (indexFrom ==  1) config_profile_default_fps_fusion(     &(config_profile_cache[indexTo]));
    if (indexFrom ==  2) config_profile_default_racing(         &(config_profile_cache[indexTo]));
    if (indexFrom ==  3) config_profile_default_console(        &(config_profile_cache[indexTo]));
    if (indexFrom ==  4) config_profile_default_desktop(        &(config_profile_cache[indexTo]));
    if (indexFrom ==  5) config_profile_default_fps_wasd(       &(config_profile_cache[indexTo]));
    if (indexFrom ==  6) config_profile_default_flight(         &(config_profile_cache[indexTo]));
    if (indexFrom ==  7) config_profile_default_console_legacy( &(config_profile_cache[indexTo]));
    if (indexFrom ==  8) config_profile_default_rts(            &(config_profile_cache[indexTo]));
    if (indexFrom ==  9) config_profile_default_custom(         &(config_profile_cache[indexTo]));
    if (indexFrom == 10) config_profile_default_custom(         &(config_profile_cache[indexTo]));
    if (indexFrom == 11) config_profile_default_custom(         &(config_profile_cache[indexTo]));
    if (indexFrom == 12) config_profile_default_custom(         &(config_profile_cache[indexTo]));
    if (indexFrom == 13) config_profile_default_console_legacy( &(config_profile_cache[indexTo]));
    // Add number to the name of the default custom profiles.
    if (indexTo >= 9 && indexTo<=12) {
        char *name = config_profile_cache[indexTo].sections[SECTION_META].meta.name;
        char custom_name[9];  // Custom=6 +space +digit +nullterm.
        snprintf(custom_name, 9, "Custom %i", indexTo-8);
        memcpy(name, custom_name, sizeof(custom_name));
    }
    // Save in NVM.
    config_profile_write(indexTo);
}

void config_profile_default_all() {
    debug("Config: Init all profiles from defaults\n");
    for(uint8_t i=0; i<NVM_PROFILE_SLOTS; i++) {
        config_profile_default(i, i);
    }
}

void config_profile_overwrite(uint8_t indexTo, int8_t indexFrom) {
    debug("Config: Profile overwrite %i -> %i\n", indexFrom, indexTo);
    // Remember name.
    char name[24];
    CtrlProfileMeta *meta = &(config_profile_cache[indexTo]).sections[SECTION_META].meta;
    memcpy(name, meta->name, 24);
    // From default.
    if (indexFrom < 0) {
        config_profile_default(indexTo, -indexFrom);
    }
    // From other profile slot.
    if (indexFrom > 0) {
        memcpy(
            &config_profile_cache[indexTo],
            &config_profile_cache[indexFrom],
            sizeof(CtrlProfile)
        );
    }
    // Restore name.
    memcpy(meta->name, name, 24);
}

void config_init_profiles_from_nvm() {
    info("NVM: Loading profiles\n");
    for(uint8_t i=0; i<NVM_PROFILE_SLOTS; i++) {
        config_profile_load(i);
    }
}

void config_init() {
    char board_id[64];
    pico_get_unique_board_id_string(board_id, 64);
    info("Board UID: %s\n", board_id);
    info("INIT: Config\n");
    config_load();
    if (
        config_cache.header != NVM_CONTROL_BYTE ||
        config_cache.config_version != NVM_CONFIG_VERSION
    ) {
        warn("NVM config not found or incompatible, writing default instead\n");
        config_write_init();
    }
    #ifdef DEVICE_IS_ALPAKKA
        config_init_profiles_from_nvm();
        config_print();
        config_alert_if_not_calibrated();
    #else
        config_print_minimal();
    #endif
    logging_load_from_config();
}

<|MERGE_RESOLUTION|>--- conflicted
+++ resolved
@@ -523,10 +523,6 @@
     imu_load_calibration();
 }
 
-<<<<<<< HEAD
-void config_set_problem(uint8_t flag, bool state) {
-    problems_state = bitmask_set(problems_state, flag, state);
-=======
 void config_set_thumbstick_smooth_samples(uint8_t value) {
     info("Config: thumbstick_smooth_samples=%i\n", value);
     config_cache.thumbstick_smooth_samples = value;
@@ -534,20 +530,8 @@
     thumbstick_update_smooth_samples();
 }
 
-void config_set_problem_calibration(bool state) {
-    problem_calibration = state;
-    led_show();
-}
-
-void config_set_problem_gyro(bool state) {
-    problem_gyro = state;
-    led_show();
-}
-
-void config_set_problem_battery_low(bool state) {
-    if (state == problem_battery_low) return;
-    problem_battery_low = state;
->>>>>>> 56ddaaaf
+void config_set_problem(uint8_t flag, bool state) {
+    problems_state = bitmask_set(problems_state, flag, state);
     led_show();
 }
 
