// SPDX-License-Identifier: GPL-2.0-only
// Copyright (C) 2022, Input Labs Oy.

#pragma once
#include <stdint.h>
#include <math.h>
#include <stdbool.h>
#include "ctrl.h"

#define NVM_CONTROL_BYTE 0b01010101
#define NVM_CONFIG_ADDR 0x001D0000
#define NVM_CONFIG_SIZE 256
#define NVM_CONFIG_VERSION 96000
#define NVM_PROFILE_VERSION 96000
#define NVM_PROFILE_SIZE 4096
#define NVM_PROFILE_SLOTS 14

#define PROTOCOL_XINPUT_WIN 0
#define PROTOCOL_XINPUT_UNIX 1
#define PROTOCOL_GENERIC 2

#define CFG_LED_BRIGHTNESS 0.2

#if defined DEVICE_ALPAKKA_V0
    #define CFG_TICK_FREQUENCY 250  // Hz.
#elif defined DEVICE_ALPAKKA_V1
    #define CFG_TICK_FREQUENCY 250  // Hz.
#elif defined DEVICE_DONGLE
    #define CFG_TICK_FREQUENCY 1000  // Hz.
#endif

#define CFG_IMU_TICK_SAMPLES 128  // Multi-sampling per pooling cycle.
#define CFG_HID_REPORT_PRIORITY_RATIO 8

<<<<<<< HEAD
#define CFG_TICK_INTERVAL_IN_MS  (1000 / CFG_TICK_FREQUENCY)
#define CFG_TICK_INTERVAL_IN_US  (1000000 / CFG_TICK_FREQUENCY)

=======
#define NVM_SYNC_FREQUENCY  (CFG_TICK_FREQUENCY / 2)
>>>>>>> 3e25fec6

#define CFG_CALIBRATION_SAMPLES_THUMBSTICK 100000  // Samples.
#define CFG_CALIBRATION_SAMPLES_GYRO 200000  // Samples.
#define CFG_CALIBRATION_SAMPLES_ACCEL 100000  // Samples.
#define CFG_CALIBRATION_BLINK_FREQ 50000  // Ticks.

#define CFG_GYRO_SENSITIVITY  pow(2, -9) * 1.45

#if defined DEVICE_ALPAKKA_V0 || defined DEVICE_DONGLE
    #define CFG_GYRO_SENSITIVITY_X  CFG_GYRO_SENSITIVITY * 1
    #define CFG_GYRO_SENSITIVITY_Y  CFG_GYRO_SENSITIVITY * 1
    #define CFG_GYRO_SENSITIVITY_Z  CFG_GYRO_SENSITIVITY * 1
#elif defined DEVICE_ALPAKKA_V1
    #define CFG_GYRO_SENSITIVITY_X  CFG_GYRO_SENSITIVITY * 1
    #define CFG_GYRO_SENSITIVITY_Y  CFG_GYRO_SENSITIVITY * -1
    #define CFG_GYRO_SENSITIVITY_Z  CFG_GYRO_SENSITIVITY * -1
#endif

#define CFG_MOUSE_WHEEL_DEBOUNCE 1000
#define CFG_ACCEL_CORRECTION_SMOOTH 50  // Number of averaged samples for the correction vector.
#define CFG_ACCEL_CORRECTION_RATE 0.0007  // How fast the correction is applied.

#define CFG_PRESS_DEBOUNCE 50  // Milliseconds.
#define CFG_HOLD_TIME 200  // Milliseconds.
#define CFG_HOLD_LONG_TIME 2000  // Milliseconds.
#define CFG_DOUBLE_PRESS_TIME 300  // Milliseconds.

#define CFG_THUMBSTICK_SATURATION 1.6
#define CFG_THUMBSTICK_INNER_RADIUS 0.75
#define CFG_THUMBSTICK_ADDITIONAL_DEADZONE_FOR_BUTTONS 0.05

#define CFG_DHAT_DEBOUNCE_TIME 100  // Milliseconds.

typedef struct Config_struct {
    uint8_t header;
    uint32_t config_version;
    uint8_t profile;
    int8_t protocol;
    int8_t sens_mouse;
    int8_t sens_touch;
    int8_t deadzone;
    int8_t vibration;
    double sens_mouse_values[3];
    uint8_t sens_touch_values[5];
    float deadzone_values[3];
    float offset_ts_x;
    float offset_ts_y;
    double offset_gyro_0_x;
    double offset_gyro_0_y;
    double offset_gyro_0_z;
    double offset_gyro_1_x;
    double offset_gyro_1_y;
    double offset_gyro_1_z;
    double offset_accel_0_x;
    double offset_accel_0_y;
    double offset_accel_0_z;
    double offset_accel_1_x;
    double offset_accel_1_y;
    double offset_accel_1_z;
    uint8_t padding[256]; // Guarantee block is at least 256 bytes or more.
} Config;

void config_init();
void config_init_profiles();
void config_sync();
Config* config_read();
void config_delete();

void config_set_thumbstick_offset(float x, float y);
void config_set_gyro_offset(double ax, double ay, double az, double bx, double by, double bz);
void config_set_accel_offset(double ax, double ay, double az, double bx, double by, double bz);
uint8_t config_get_protocol();
void config_tune_set_mode(uint8_t mode);
void config_tune(bool direction);
void config_calibrate();
void config_reboot();
void config_bootsel();
void config_reset_config();
void config_reset_profiles();
void config_reset_factory();
void config_write_init();
void config_print();
void config_set_pcb_gen(uint8_t gen);
uint8_t config_get_pcb_gen();

uint8_t config_get_protocol();
uint8_t config_get_touch_sens_preset();
uint8_t config_get_mouse_sens_preset();
uint8_t config_get_deadzone_preset();

void config_set_protocol(uint8_t preset);
void config_set_touch_sens_preset(uint8_t preset, bool notify_webusb);
void config_set_mouse_sens_preset(uint8_t preset, bool notify_webusb);
void config_set_deadzone_preset(uint8_t preset, bool notify_webusb);

uint8_t config_get_touch_sens_value(uint8_t index);
double config_get_mouse_sens_value(uint8_t index);
float config_get_deadzone_value(uint8_t index);

void config_set_touch_sens_values(uint8_t* values);
void config_set_mouse_sens_values(double* values);
void config_set_deadzone_values(float* values);

// Profiles.
uint8_t config_get_profile();
void config_set_profile(uint8_t profile);
CtrlProfile* config_profile_read(uint8_t index);
void config_profile_write(uint8_t index);
void config_profile_set_sync(uint8_t index, bool state);
void config_profile_default_all();
void config_profile_default(uint8_t indexTo, int8_t indexFrom);
void config_profile_default_home(CtrlProfile *profile);
void config_profile_default_fps_fusion(CtrlProfile *profile);
void config_profile_default_fps_wasd(CtrlProfile *profile);
void config_profile_default_racing(CtrlProfile *profile);
void config_profile_default_flight(CtrlProfile *profile);
void config_profile_default_console(CtrlProfile *profile);
void config_profile_default_console_legacy(CtrlProfile *profile);
void config_profile_default_desktop(CtrlProfile *profile);
void config_profile_default_rts(CtrlProfile *profile);
void config_profile_default_custom(CtrlProfile *profile);
void config_profile_overwrite(uint8_t indexTo, int8_t indexFrom);

// Problems.
void config_set_problem_calibration(bool state);
void config_set_problem_gyro(bool state);
void config_ignore_problems();
bool config_problems_are_pending();<|MERGE_RESOLUTION|>--- conflicted
+++ resolved
@@ -32,13 +32,10 @@
 #define CFG_IMU_TICK_SAMPLES 128  // Multi-sampling per pooling cycle.
 #define CFG_HID_REPORT_PRIORITY_RATIO 8
 
-<<<<<<< HEAD
 #define CFG_TICK_INTERVAL_IN_MS  (1000 / CFG_TICK_FREQUENCY)
 #define CFG_TICK_INTERVAL_IN_US  (1000000 / CFG_TICK_FREQUENCY)
 
-=======
 #define NVM_SYNC_FREQUENCY  (CFG_TICK_FREQUENCY / 2)
->>>>>>> 3e25fec6
 
 #define CFG_CALIBRATION_SAMPLES_THUMBSTICK 100000  // Samples.
 #define CFG_CALIBRATION_SAMPLES_GYRO 200000  // Samples.
