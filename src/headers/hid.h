// SPDX-License-Identifier: GPL-2.0-only
// Copyright (C) 2022, Input Labs Oy.

#pragma once
#include <pico/time.h>
#include "common.h"

#define MODIFIER_INDEX 154
#define MOUSE_INDEX 162
#define GAMEPAD_INDEX 174
#define GAMEPAD_AXIS_INDEX 190
#define PROC_INDEX 202

#define MODIFIER_INDEX_END  MOUSE_INDEX - 1
#define MOUSE_INDEX_END  GAMEPAD_INDEX - 1
#define GAMEPAD_INDEX_END  GAMEPAD_AXIS_INDEX - 1
#define GAMEPAD_AXIS_INDEX_END  PROC_INDEX - 1
#define PROC_INDEX_END 255

#define KEY_NONE 0

#define KEY_A 4
#define KEY_B 5
#define KEY_C 6
#define KEY_D 7
#define KEY_E 8
#define KEY_F 9
#define KEY_G 10
#define KEY_H 11
#define KEY_I 12
#define KEY_J 13
#define KEY_K 14
#define KEY_L 15
#define KEY_M 16
#define KEY_N 17
#define KEY_O 18
#define KEY_P 19
#define KEY_Q 20
#define KEY_R 21
#define KEY_S 22
#define KEY_T 23
#define KEY_U 24
#define KEY_V 25
#define KEY_W 26
#define KEY_X 27
#define KEY_Y 28
#define KEY_Z 29

#define KEY_1 30
#define KEY_2 31
#define KEY_3 32
#define KEY_4 33
#define KEY_5 34
#define KEY_6 35
#define KEY_7 36
#define KEY_8 37
#define KEY_9 38
#define KEY_0 39

#define KEY_ENTER 40
#define KEY_ESCAPE 41
#define KEY_BACKSPACE 42
#define KEY_TAB 43
#define KEY_SPACE 44
#define KEY_MINUS 45
#define KEY_EQUALS 46
#define KEY_BRACKET_LEFT 47
#define KEY_BRACKET_RIGHT 48
#define KEY_BACKSLASH 49
#define KEY_SEMICOLON 51
#define KEY_QUOTE 52
#define KEY_BACKQUOTE 53
#define KEY_COMMA 54
#define KEY_PERIOD 55
#define KEY_SLASH 56
#define KEY_CAPS_LOCK 57

#define KEY_ISO_1 50
#define KEY_ISO_2 100

#define KEY_F1 58
#define KEY_F2 59
#define KEY_F3 60
#define KEY_F4 61
#define KEY_F5 62
#define KEY_F6 63
#define KEY_F7 64
#define KEY_F8 65
#define KEY_F9 66
#define KEY_F10 67
#define KEY_F11 68
#define KEY_F12 69

#define KEY_PRINT_SCREEN 70
#define KEY_SCROLL_LOCK 71
#define KEY_PAUSE 72
#define KEY_INSERT 73
#define KEY_HOME 74
#define KEY_PAGE_UP 75
#define KEY_DELETE 76
#define KEY_END 77
#define KEY_PAGE_DOWN 78

#define KEY_RIGHT 79
#define KEY_LEFT 80
#define KEY_DOWN 81
#define KEY_UP 82

#define KEY_PAD_NUMLOCK 83
#define KEY_PAD_SLASH 84
#define KEY_PAD_ASTERISK 85
#define KEY_PAD_MINUS 86
#define KEY_PAD_PLUS 87
#define KEY_PAD_ENTER 88
#define KEY_PAD_1 89
#define KEY_PAD_2 90
#define KEY_PAD_3 91
#define KEY_PAD_4 92
#define KEY_PAD_5 93
#define KEY_PAD_6 94
#define KEY_PAD_7 95
#define KEY_PAD_8 96
#define KEY_PAD_9 97
#define KEY_PAD_0 98
#define KEY_PAD_PERIOD 99

#define KEY_POWER 102

#define KEY_F13 104
#define KEY_F14 105
#define KEY_F15 106
#define KEY_F16 107
#define KEY_F17 108
#define KEY_F18 109
#define KEY_F19 110
#define KEY_F20 111
#define KEY_F21 112
#define KEY_F22 113
#define KEY_F23 114
#define KEY_F24 115

#define KEY_MUTE 127
#define KEY_VOLUME_UP 128
#define KEY_VOLUME_DOWN 129

#define KEY_KANJI_1 135
#define KEY_KANJI_2 136
#define KEY_KANJI_3 137
#define KEY_KANJI_4 138
#define KEY_KANJI_5 139
#define KEY_KANJI_6 140
#define KEY_KANJI_7 141
#define KEY_KANJI_8 142
#define KEY_KANJI_9 143

#define KEY_LANG_1 144
#define KEY_LANG_2 145
#define KEY_LANG_3 146
#define KEY_LANG_4 147
#define KEY_LANG_5 148
#define KEY_LANG_6 149
#define KEY_LANG_7 150
#define KEY_LANG_8 151
#define KEY_LANG_9 152

#define KEY_CONTROL_LEFT   MODIFIER_INDEX + 0
#define KEY_SHIFT_LEFT     MODIFIER_INDEX + 1
#define KEY_ALT_LEFT       MODIFIER_INDEX + 2
#define KEY_SUPER_LEFT     MODIFIER_INDEX + 3
#define KEY_CONTROL_RIGHT  MODIFIER_INDEX + 4
#define KEY_SHIFT_RIGHT    MODIFIER_INDEX + 5
#define KEY_ALT_RIGHT      MODIFIER_INDEX + 6
#define KEY_SUPER_RIGHT    MODIFIER_INDEX + 7

#define MOUSE_1            MOUSE_INDEX + 0
#define MOUSE_2            MOUSE_INDEX + 1
#define MOUSE_3            MOUSE_INDEX + 2
#define MOUSE_4            MOUSE_INDEX + 3
#define MOUSE_5            MOUSE_INDEX + 4
#define MOUSE_SCROLL_UP    MOUSE_INDEX + 5
#define MOUSE_SCROLL_DOWN  MOUSE_INDEX + 6
#define MOUSE_X            MOUSE_INDEX + 7
#define MOUSE_Y            MOUSE_INDEX + 8
#define MOUSE_X_NEG        MOUSE_INDEX + 9
#define MOUSE_Y_NEG        MOUSE_INDEX + 10

// Gamepad buttons sorted as in XInput.
#define GAMEPAD_UP       GAMEPAD_INDEX + 0
#define GAMEPAD_DOWN     GAMEPAD_INDEX + 1
#define GAMEPAD_LEFT     GAMEPAD_INDEX + 2
#define GAMEPAD_RIGHT    GAMEPAD_INDEX + 3
#define GAMEPAD_START    GAMEPAD_INDEX + 4
#define GAMEPAD_SELECT   GAMEPAD_INDEX + 5
#define GAMEPAD_L3       GAMEPAD_INDEX + 6
#define GAMEPAD_R3       GAMEPAD_INDEX + 7
#define GAMEPAD_L1       GAMEPAD_INDEX + 8
#define GAMEPAD_R1       GAMEPAD_INDEX + 9
#define GAMEPAD_HOME     GAMEPAD_INDEX + 10
#define GAMEPAD_A        GAMEPAD_INDEX + 12  // Index 11 is padding.
#define GAMEPAD_B        GAMEPAD_INDEX + 13
#define GAMEPAD_X        GAMEPAD_INDEX + 14
#define GAMEPAD_Y        GAMEPAD_INDEX + 15

#define GAMEPAD_AXIS_LX      GAMEPAD_AXIS_INDEX + 0
#define GAMEPAD_AXIS_LY      GAMEPAD_AXIS_INDEX + 1
#define GAMEPAD_AXIS_LZ      GAMEPAD_AXIS_INDEX + 2
#define GAMEPAD_AXIS_RX      GAMEPAD_AXIS_INDEX + 3
#define GAMEPAD_AXIS_RY      GAMEPAD_AXIS_INDEX + 4
#define GAMEPAD_AXIS_RZ      GAMEPAD_AXIS_INDEX + 5
#define GAMEPAD_AXIS_LX_NEG  GAMEPAD_AXIS_INDEX + 6
#define GAMEPAD_AXIS_LY_NEG  GAMEPAD_AXIS_INDEX + 7
#define GAMEPAD_AXIS_LZ_NEG  GAMEPAD_AXIS_INDEX + 8
#define GAMEPAD_AXIS_RX_NEG  GAMEPAD_AXIS_INDEX + 9
#define GAMEPAD_AXIS_RY_NEG  GAMEPAD_AXIS_INDEX + 10
#define GAMEPAD_AXIS_RZ_NEG  GAMEPAD_AXIS_INDEX + 11

#define PROC_HOME        PROC_INDEX + 0
#define PROC_PROFILE_1   PROC_INDEX + 1
#define PROC_PROFILE_2   PROC_INDEX + 2
#define PROC_PROFILE_3   PROC_INDEX + 3
#define PROC_PROFILE_4   PROC_INDEX + 4
#define PROC_PROFILE_5   PROC_INDEX + 5
#define PROC_PROFILE_6   PROC_INDEX + 6
#define PROC_PROFILE_7   PROC_INDEX + 7
#define PROC_PROFILE_8   PROC_INDEX + 8
#define PROC_PROFILE_9   PROC_INDEX + 9
#define PROC_PROFILE_10  PROC_INDEX + 10
#define PROC_PROFILE_11  PROC_INDEX + 11
#define PROC_PROFILE_12  PROC_INDEX + 12

#define PROC_TUNE_UP          PROC_INDEX + 13
#define PROC_TUNE_DOWN        PROC_INDEX + 14
#define PROC_TUNE_OS          PROC_INDEX + 15
#define PROC_TUNE_MOUSE_SENS  PROC_INDEX + 16
#define PROC_TUNE_TOUCH_SENS  PROC_INDEX + 17
#define PROC_TUNE_DEADZONE    PROC_INDEX + 18
#define PROC_CALIBRATE        PROC_INDEX + 19
#define PROC_RESTART          PROC_INDEX + 20
#define PROC_BOOTSEL          PROC_INDEX + 21
#define PROC_RESET_FACTORY    PROC_INDEX + 22
#define PROC_RESET_CONFIG     PROC_INDEX + 23
#define PROC_RESET_PROFILES   PROC_INDEX + 24
#define PROC_THANKS           PROC_INDEX + 25
#define PROC_HOME_GAMEPAD     PROC_INDEX + 26

#define PROC_MACRO_1          PROC_INDEX + 27
#define PROC_MACRO_2          PROC_INDEX + 28
#define PROC_MACRO_3          PROC_INDEX + 29
#define PROC_MACRO_4          PROC_INDEX + 30
#define PROC_MACRO_5          PROC_INDEX + 31
#define PROC_MACRO_6          PROC_INDEX + 32
#define PROC_MACRO_7          PROC_INDEX + 33
#define PROC_MACRO_8          PROC_INDEX + 34

#define PROC_ROTARY_MODE_0  PROC_INDEX + 35
#define PROC_ROTARY_MODE_1  PROC_INDEX + 36
#define PROC_ROTARY_MODE_2  PROC_INDEX + 37
#define PROC_ROTARY_MODE_3  PROC_INDEX + 38
#define PROC_ROTARY_MODE_4  PROC_INDEX + 39
#define PROC_ROTARY_MODE_5  PROC_INDEX + 40

#define PROC_IGNORE_LED_WARNINGS  PROC_INDEX + 41

<<<<<<< HEAD
=======
// Experimental anti-deadzone.
#define PROC_ADZ    PROC_INDEX + 42
#define PROC_ADZN   PROC_INDEX + 43
>>>>>>> 4f501cea

void hid_thanks();
void hid_matrix_reset();
void hid_press(uint8_t key);
void hid_release(uint8_t key);
void hid_press_multiple(uint8_t *keys);
void hid_release_multiple(uint8_t *keys);
void hid_press_later(uint8_t key, uint16_t delay);
void hid_release_later(uint8_t key, uint16_t delay);
void hid_press_multiple_later(uint8_t *keys, uint16_t delay);
void hid_release_multiple_later(uint8_t *keys, uint16_t delay);
void hid_press_later_callback(alarm_id_t alarm, uint8_t key);
void hid_release_later_callback(alarm_id_t alarm, uint8_t key);
void hid_press_multiple_later_callback(alarm_id_t alarm, uint8_t *keys);
void hid_release_multiple_later_callback(alarm_id_t alarm, uint8_t *keys);
void hid_macro(uint8_t index);
bool hid_is_axis(uint8_t key);
void hid_mouse_move(int16_t x, int16_t y);
void hid_mouse_wheel(int8_t z);
void hid_gamepad_lx(double value);
void hid_gamepad_ly(double value);
void hid_gamepad_rx(double value);
void hid_gamepad_ry(double value);
void hid_gamepad_lz(double value);
void hid_gamepad_rz(double value);
void hid_report();
void hid_init();

extern bool hid_allow_communication;<|MERGE_RESOLUTION|>--- conflicted
+++ resolved
@@ -261,12 +261,6 @@
 
 #define PROC_IGNORE_LED_WARNINGS  PROC_INDEX + 41
 
-<<<<<<< HEAD
-=======
-// Experimental anti-deadzone.
-#define PROC_ADZ    PROC_INDEX + 42
-#define PROC_ADZN   PROC_INDEX + 43
->>>>>>> 4f501cea
 
 void hid_thanks();
 void hid_matrix_reset();
