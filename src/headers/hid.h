--- conflicted
+++ resolved
@@ -265,13 +265,9 @@
 
 void hid_init();
 void hid_thanks();
-<<<<<<< HEAD
 
 // Keys.
-void hid_matrix_reset(uint8_t exclude);
-=======
 void hid_matrix_reset(uint8_t keep);
->>>>>>> 19140002
 void hid_press(uint8_t key);
 void hid_release(uint8_t key);
 void hid_press_multiple(uint8_t *keys);
