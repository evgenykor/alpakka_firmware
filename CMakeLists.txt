--- conflicted
+++ resolved
@@ -70,11 +70,8 @@
     src/touch.c
     src/tusb_config.c
     src/uart.c
-<<<<<<< HEAD
+    src/vector.c
     src/webusb.c
-=======
-    src/vector.c
->>>>>>> b991ba9c
     src/xinput.c
 )
 
